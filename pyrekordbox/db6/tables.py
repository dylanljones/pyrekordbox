# -*- coding: utf-8 -*-
# Author: Dylan Jones
# Date:   2023-08-07

"""Rekordbox 6 `master.db` SQLAlchemy table declarations."""

<<<<<<< HEAD
from datetime import datetime
from sqlalchemy import Column, Integer, VARCHAR, BigInteger, SmallInteger, Text, Float
from sqlalchemy import ForeignKey, TypeDecorator
from sqlalchemy.orm import DeclarativeBase, relationship, backref, mapped_column, Mapped
=======
import math
import struct

import numpy as np
from sqlalchemy import Column, Integer, VARCHAR, BigInteger, SmallInteger, DateTime
from sqlalchemy import Text, ForeignKey, Float
from sqlalchemy.orm import declarative_base, relationship, backref
>>>>>>> d1e343bf
from sqlalchemy.inspection import inspect
from .registry import RekordboxAgentRegistry

__all__ = [
    "StatsTime",
    "StatsFull",
    "AgentRegistry",
    "CloudAgentRegistry",
    "ContentActiveCensor",
    "ContentCue",
    "ContentFile",
    "DjmdActiveCensor",
    "DjmdAlbum",
    "DjmdArtist",
    "DjmdCategory",
    "DjmdColor",
    "DjmdContent",
    "DjmdCue",
    "DjmdDevice",
    "DjmdGenre",
    "DjmdHistory",
    "DjmdHotCueBanklist",
    "DjmdKey",
    "DjmdLabel",
    "DjmdMenuItems",
    "DjmdMixerParam",
    "DjmdMyTag",
    "DjmdPlaylist",
    "DjmdProperty",
    "DjmdRelatedTracks",
    "DjmdSampler",
    "DjmdSongHistory",
    "DjmdSongHotCueBanklist",
    "DjmdSongMyTag",
    "DjmdSongPlaylist",
    "DjmdSongRelatedTracks",
    "DjmdSongSampler",
    "DjmdSongTagList",
    "DjmdSort",
    "HotCueBanklistCue",
    "ImageFile",
    "SettingFile",
    "UuidIDMap",
]


class DateTime(TypeDecorator):
    impl = Text
    cache_ok = True

    def process_bind_param(self, value, dialect):
        return value.isoformat().replace("T", " ")[:-3] + " +00:00"

    def process_result_value(self, value, dialect):
        if value:
            if len(value.strip()) > 23:
                datestr, tzinfo = value[:23], value[23:]
                datestr = datestr.strip()
                tzinfo = tzinfo.strip()
                assert tzinfo == "+00:00", tzinfo
            else:
                datestr, tzinfo = value, ""
            return datetime.fromisoformat(datestr)


# -- Base- and Mixin classes -----------------------------------------------------------


class Base(DeclarativeBase):
    """Base class used to initialize the declarative base for all tables."""

    __tablename__: str

    @classmethod
    def create(cls, **kwargs):
        RekordboxAgentRegistry.disable_tracking()
        # noinspection PyArgumentList
        self = cls(**kwargs)
        RekordboxAgentRegistry.enable_tracking()
        return self

    @classmethod
    def columns(cls):
        """Returns a list of all column names without the relationships."""
        return [column.name for column in inspect(cls).c]

    @classmethod
    def relationships(cls):
        """Returns a list of all relationship names."""
        return [column.key for column in inspect(cls).relationships]  # noqa

    def __iter__(self):
        """Iterates over all columns and relationship names."""
        insp = inspect(self.__class__)
        for column in insp.c:
            yield column.name
        for column in insp.relationships:  # noqa
            yield column.key

    def __len__(self):
        return sum(1 for _ in self.__iter__())

    def __getitem__(self, item):
        return self.__getattribute__(item)

    # noinspection PyUnresolvedReferences
    def __setattr__(self, key, value):
        if not key.startswith("_"):
            RekordboxAgentRegistry.on_update(self, key, value)
        super().__setattr__(key, value)

    def keys(self):
        """Returns a list of all column names including the relationships."""
        return list(self.__iter__())

    def values(self):
        """Returns a list of all column values including the relationships."""
        return [self.__getitem__(key) for key in self.keys()]

    def items(self):
        for key in self.__iter__():
            yield key, self.__getitem__(key)

    def to_dict(self):
        """Returns a dictionary of all column names and values."""
        return {key: self.__getitem__(key) for key in self.columns()}

    def pformat(self, indent="   "):
        lines = [f"{self.__tablename__}"]
        columns = self.columns()
        w = max(len(col) for col in columns)
        for col in columns:
            lines.append(f"{indent}{col:<{w}} {self.__getitem__(col)}")
        return "\n".join(lines)


class StatsTime:
    """Mixin class for tables that only use time statistics columns."""

    created_at: Mapped[datetime] = mapped_column(DateTime, nullable=False)
    """The creation date of the table entry (from :class:`StatsTime`)."""
    updated_at: Mapped[datetime] = mapped_column(DateTime, nullable=False)
    """The last update date of the table entry (from :class:`StatsTime`)."""


class StatsFull:
    """Mixin class for tables that use all statistics columns."""

    ID: Column
    """The ID (primary key) of the table entry."""

    UUID: Mapped[str] = mapped_column(VARCHAR(255), default=None)
    """The UUID of the table entry (from :class:`StatsFull`)"""
    rb_data_status: Mapped[int] = mapped_column(Integer, default=0)
    """The data status of the table entry (from :class:`StatsFull`)."""
    rb_local_data_status: Mapped[int] = mapped_column(Integer, default=0)
    """The local data status of the table entry (from :class:`StatsFull`)."""
    rb_local_deleted: Mapped[int] = mapped_column(SmallInteger, default=0)
    """The local deleted status of the table entry (from :class:`StatsFull`)."""
    rb_local_synced: Mapped[int] = mapped_column(SmallInteger, default=0)
    """The local synced status of the table entry (from :class:`StatsFull`)."""
    usn: Mapped[int] = mapped_column(BigInteger, default=None)
    """The USN (unique sequence number) of the table entry (from :class:`StatsFull`)."""
    rb_local_usn: Mapped[int] = mapped_column(BigInteger, default=None)
    """The local USN (unique sequence number) of the table entry
    (from :class:`StatsFull`)."""
    created_at: Mapped[datetime] = mapped_column(DateTime, nullable=False)
    """The creation date of the table entry (from :class:`StatsFull`)."""
    updated_at: Mapped[datetime] = mapped_column(DateTime, nullable=False)
    """The last update date of the table entry (from :class:`StatsFull`)."""

    def __repr__(self):
        return f"<{self.__class__.__name__}({self.ID})>"


# -- Table declarations ----------------------------------------------------------------


class AgentRegistry(Base, StatsTime):
    """Table for storing agent registry data.

    Each row represents a single agent registry entry with different attributes.
    For this reason the column names are generic and not specific to the data they
    store.

    See Also
    --------
    :class:`CloudAgentRegistry`: Table for storing the agent registry data in the cloud.
    """

    __tablename__ = "agentRegistry"

    registry_id: Mapped[str] = mapped_column(VARCHAR(255), primary_key=True)
    """The ID (primary key) of the table entry."""
    id_1: Mapped[str] = mapped_column(VARCHAR(255), default=None)
    """The first ID value of the table entry."""
    id_2: Mapped[str] = mapped_column(VARCHAR(255), default=None)
    """The second ID value of the table entry."""
    int_1: Mapped[int] = mapped_column(Integer, default=None)
    """The first integer value of the table entry."""
    int_2: Mapped[int] = mapped_column(Integer, default=None)
    """The second integer value of the table entry."""
    str_1: Mapped[str] = mapped_column(VARCHAR(255), default=None)
    """The first string value of the table entry."""
    str_2: Mapped[str] = mapped_column(VARCHAR(255), default=None)
    """The second string value of the table entry."""
    date_1: Mapped[datetime] = mapped_column(DateTime, default=None)
    """The first date value of the table entry."""
    date_2: Mapped[datetime] = mapped_column(DateTime, default=None)
    """The second date value of the table entry."""
    text_1: Mapped[str] = mapped_column(Text, default=None)
    """The first text value of the table entry."""
    text_2: Mapped[str] = mapped_column(Text, default=None)
    """The second text value of the table entry."""


class CloudAgentRegistry(Base, StatsFull):
    """Table for storing agent registry data in the Rekordbox cloud.

    Each row represents a single agent registry entry with different attributes.
    For this reason the column names are generic and not specific to the data they
    store.

    See Also
    --------
    :class:`AgentRegistry`: Table for storing the local agent registry data.
    """

    __tablename__ = "cloudAgentRegistry"

    ID: Mapped[str] = mapped_column(VARCHAR(255), primary_key=True)
    """The ID (primary key) of the table entry."""
    int_1: Mapped[int] = mapped_column(Integer, default=None)
    """The first integer value of the table entry."""
    int_2: Mapped[int] = mapped_column(Integer, default=None)
    """The second integer value of the table entry."""
    str_1: Mapped[str] = mapped_column(VARCHAR(255), default=None)
    """The first string value of the table entry."""
    str_2: Mapped[str] = mapped_column(VARCHAR(255), default=None)
    """The second string value of the table entry."""
    date_1: Mapped[datetime] = mapped_column(DateTime, default=None)
    """The first date value of the table entry."""
    date_2: Mapped[datetime] = mapped_column(DateTime, default=None)
    """The second date value of the table entry."""
    text_1: Mapped[str] = mapped_column(Text, default=None)
    """The first text value of the table entry."""
    text_2: Mapped[str] = mapped_column(Text, default=None)
    """The second text value of the table entry."""


class ContentActiveCensor(Base, StatsFull):
    """Table for storing the active censors of the Rekordbox library contents.

    See Also
    --------
    :class:`DjmdContent`: Table for storing the content data.
    """

    __tablename__ = "contentActiveCensor"

    ID: Mapped[str] = mapped_column(VARCHAR(255), primary_key=True)
    """The ID (primary key) of the table entry."""
    ContentID: Mapped[str] = mapped_column(
        VARCHAR(255), ForeignKey("djmdContent.ID"), default=None
    )
    """The ID of the :class:`DjmdContent` entry this censor belongs to."""
    ActiveCensors: Mapped[str] = mapped_column(Text, default=None)
    """The active censors of the table entry."""
    rb_activecensor_count: Mapped[int] = mapped_column(Integer, default=None)
    """The active censor count of the table entry."""

    Content = relationship("DjmdContent")
    """The content entry this censor belongs to (links to :class:`DjmdContent`)."""


class ContentCue(Base, StatsFull):
    """Table for storing the cues of the Rekordbox library contents.

    See Also
    --------
    :class:`DjmdContent`: Table for storing the content data.
    """

    __tablename__ = "contentCue"

    ID: Mapped[str] = mapped_column(VARCHAR(255), primary_key=True)
    """The ID (primary key) of the table entry."""
    ContentID: Mapped[str] = mapped_column(
        VARCHAR(255), ForeignKey("djmdContent.ID"), default=None
    )
    """The ID of the :class:`DjmdContent` entry this cue belongs to."""
    Cues: Mapped[str] = mapped_column(Text, default=None)
    """The cues of the table entry."""
    rb_cue_count: Mapped[int] = mapped_column(Integer, default=None)
    """The cue count of the table entry."""

    Content = relationship("DjmdContent")
    """The content entry this cue belongs to (links to :class:`DjmdContent`)."""


class ContentFile(Base, StatsFull):
    """Table for storing the file data of the Rekordbox library contents.

    See Also
    --------
    :class:`DjmdContent`: Table for storing the content data.
    """

    __tablename__ = "contentFile"

    ID: Mapped[str] = mapped_column(VARCHAR(255), primary_key=True)
    """The ID (primary key) of the table entry."""
    ContentID: Mapped[str] = mapped_column(
        VARCHAR(255), ForeignKey("djmdContent.ID"), default=None
    )
    """The ID of the :class:`DjmdContent` entry this file belongs to."""
    Path: Mapped[str] = mapped_column(VARCHAR(255), default=None)
    """The path of the file."""
    Hash: Mapped[str] = mapped_column(VARCHAR(255), default=None)
    """The hash of the file."""
    Size: Mapped[int] = mapped_column(Integer, default=None)
    """The size of the file."""
    rb_local_path: Mapped[str] = mapped_column(VARCHAR(255), default=None)
    """The local path of the file."""
    rb_insync_hash: Mapped[str] = mapped_column(VARCHAR(255), default=None)
    """The in-sync hash of the file."""
    rb_insync_local_usn: Mapped[int] = mapped_column(BigInteger, default=None)
    """The in-sync local USN (unique sequence number) of the file."""
    rb_file_hash_dirty: Mapped[int] = mapped_column(Integer, default=0)
    """The file hash dirty flag of the file."""
    rb_local_file_status: Mapped[int] = mapped_column(Integer, default=0)
    """The local file status of the file."""
    rb_in_progress: Mapped[int] = mapped_column(SmallInteger, default=0)
    """The in progress flag of the file."""
    rb_process_type: Mapped[int] = mapped_column(Integer, default=0)
    """The process type of the file."""
    rb_temp_path: Mapped[str] = mapped_column(VARCHAR(255), default=None)
    """The temporary path of the file."""
    rb_priority: Mapped[int] = mapped_column(Integer, default=50)
    """The priority of the file."""
    rb_file_size_dirty: Mapped[int] = mapped_column(Integer, default=0)
    """The file size dirty flag of the file."""

    Content = relationship("DjmdContent")
    """The content entry this file belongs to (links to :class:`DjmdContent`)."""


class DjmdActiveCensor(Base, StatsFull):
    """Table for storing the active censors of the Rekordbox library contents.

    See Also
    --------
    :class:`DjmdContent`: Table for storing the content data.
    """

    __tablename__ = "djmdActiveCensor"

    ID: Mapped[str] = mapped_column(VARCHAR(255), primary_key=True)
    """The ID (primary key) of the table entry."""
    ContentID: Mapped[str] = mapped_column(
        VARCHAR(255), ForeignKey("djmdContent.ID"), default=None
    )
    """The ID of the :class:`DjmdContent` entry this censor belongs to."""
    InMsec: Mapped[int] = mapped_column(Integer, default=None)
    """The in time of the censor (in milliseconds)."""
    OutMsec: Mapped[int] = mapped_column(Integer, default=None)
    """The out time of the censor (in milliseconds)."""
    Info: Mapped[int] = mapped_column(Integer, default=None)
    """Additional info of the censor."""
    ParameterList: Mapped[str] = mapped_column(Text, default=None)
    """The parameter list of the censor."""
    ContentUUID: Mapped[str] = mapped_column(VARCHAR(255), default=None)
    """The UUID of the :class:`DjmdContent` entry this censor belongs to."""

    Content = relationship("DjmdContent")
    """The content entry this censor belongs to (links to :class:`DjmdContent`)."""


class DjmdAlbum(Base, StatsFull):
    """Table for storing the album data of the Rekordbox library contents.

    See Also
    --------
    :class:`DjmdArtist`: Table for storing the artist data.
    """

    __tablename__ = "djmdAlbum"

    ID: Mapped[str] = mapped_column(VARCHAR(255), primary_key=True)
    """The ID (primary key) of the table entry."""
    Name: Mapped[str] = mapped_column(VARCHAR(255), default=None)
    """The name of the album."""
    AlbumArtistID: Mapped[str] = mapped_column(
        VARCHAR(255), ForeignKey("djmdArtist.ID"), default=None
    )
    """The ID of the :class:`DjmdArtist` entry of the artist of this album."""
    ImagePath: Mapped[str] = mapped_column(VARCHAR(255), default=None)
    """The path of the image of the album."""
    Compilation: Mapped[int] = mapped_column(Integer, default=None)
    """The compilation flag of the album."""
    SearchStr: Mapped[str] = mapped_column(VARCHAR(255), default=None)
    """The search string of the album."""

    AlbumArtist = relationship("DjmdArtist")
    """The artist entry of the artist of this album (links to :class:`DjmdArtist`)."""

    def __repr__(self):
        s = f"{self.ID: <10} Name={self.Name}"
        return f"<{self.__class__.__name__}({s})>"


class DjmdArtist(Base, StatsFull):
    """Table for storing the artist data of the Rekordbox library contents."""

    __tablename__ = "djmdArtist"

    ID: Mapped[str] = mapped_column(VARCHAR(255), primary_key=True)
    """The ID (primary key) of the table entry."""
    Name: Mapped[str] = mapped_column(VARCHAR(255), default=None)
    """The name of the artist."""
    SearchStr: Mapped[str] = mapped_column(VARCHAR(255), default=None)
    """The search string of the artist."""

    def __repr__(self):
        s = f"{self.ID: <10} Name={self.Name}"
        return f"<{self.__class__.__name__}({s})>"


class DjmdCategory(Base, StatsFull):
    """Table for storing the category data of the Rekordbox library.

    See Also
    --------
    :class:`DjmdMenuItems`: Table for storing menu items of Rekordbox.
    """

    __tablename__ = "djmdCategory"

    ID: Mapped[str] = mapped_column(VARCHAR(255), primary_key=True)
    """The ID (primary key) of the table entry."""
    MenuItemID: Mapped[str] = mapped_column(
        VARCHAR(255), ForeignKey("djmdMenuItems.ID"), default=None
    )
    """The ID of the :class:`DjmdMenuItems` entry belonging to the category."""
    Seq: Mapped[int] = mapped_column(Integer, default=None)
    """The sequence of the category (for ordering)."""
    Disable: Mapped[int] = mapped_column(Integer, default=None)
    """The disable flag of the category."""
    InfoOrder: Mapped[int] = mapped_column(Integer, default=None)
    """Information for ordering the categories."""

    MenuItem = relationship("DjmdMenuItems", foreign_keys=MenuItemID)
    """The menu item entry of the category (links to :class:`DjmdMenuItems`)."""


class DjmdColor(Base, StatsFull):
    """Table for storing all colors of Rekordbox."""

    __tablename__ = "djmdColor"

    ID: Mapped[str] = mapped_column(VARCHAR(255), primary_key=True)
    """The ID (primary key) of the table entry."""
    ColorCode: Mapped[int] = mapped_column(Integer, default=None)
    """The color code of the color."""
    SortKey: Mapped[int] = mapped_column(Integer, default=None)
    """The sort key of the color."""
    Commnt: Mapped[str] = mapped_column(VARCHAR(255), default=None)
    """The comment (name) of the color."""

    def __repr__(self):
        s = f"{self.ID: <2} Comment={self.Commnt}"
        return f"<{self.__class__.__name__}({s})>"


class DjmdContent(Base, StatsFull):
    """Table for storing the content data of the Rekordbox library.

    This table stores the main track data of Rekordbox.
    The table contains most information about each track in the collection.
    Some columns are linked to other tables by the corresponding ID.

    See Also
    --------
    :class:`DjmdAlbum`: Table for storing the album data.
    :class:`DjmdArtist`: Table for storing the artist data.
    :class:`DjmdGenre`: Table for storing the genre data.
    :class:`DjmdKey`: Table for storing the key data.
    :class:`DjmdLabel`: Table for storing the label data.
    :class:`DjmdColor`: Table for storing the color data.
    """

    __tablename__ = "djmdContent"

    ID: Mapped[str] = mapped_column(VARCHAR(255), primary_key=True)
    """The ID (primary key) of the track."""
    FolderPath: Mapped[str] = mapped_column(VARCHAR(255), default=None)
    """The full path of the file corresponding to the content entry."""
    FileNameL: Mapped[str] = mapped_column(VARCHAR(255), default=None)
    """The long file name of the file corresponding to the content entry."""
    FileNameS: Mapped[str] = mapped_column(VARCHAR(255), default=None)
    """The short file name of the file corresponding to the content entry."""
    Title: Mapped[str] = mapped_column(VARCHAR(255), default=None)
    """The title of the track."""
    ArtistID: Mapped[str] = mapped_column(
        VARCHAR(255), ForeignKey("djmdArtist.ID"), default=None
    )
    """The ID of the :class:`DjmdArtist` entry of the artist of this track."""
    AlbumID: Mapped[str] = mapped_column(
        VARCHAR(255), ForeignKey("djmdAlbum.ID"), default=None
    )
    """The ID of the :class:`DjmdAlbum` entry of the album of this track."""
    GenreID: Mapped[str] = mapped_column(
        VARCHAR(255), ForeignKey("djmdGenre.ID"), default=None
    )
    """The ID of the :class:`DjmdGenre` entry of the genre of this track."""
    BPM: Mapped[int] = mapped_column(Integer, default=None)
    """The BPM (beats per minute) of the track."""
    Length: Mapped[int] = mapped_column(Integer, default=None)
    """The length of the track."""
    TrackNo: Mapped[int] = mapped_column(Integer, default=None)
    """The track number of the track."""
    BitRate: Mapped[int] = mapped_column(Integer, default=None)
    """The bit rate of the track."""
    BitDepth: Mapped[int] = mapped_column(Integer, default=None)
    """The bit depth of the track."""
    Commnt: Mapped[str] = mapped_column(Text, default=None)
    """The comment of the track."""
    FileType: Mapped[int] = mapped_column(Integer, default=None)
    """The file type of the track."""
    Rating: Mapped[int] = mapped_column(Integer, default=None)
    """The rating of the track."""
    ReleaseYear: Mapped[int] = mapped_column(Integer, default=None)
    """The release year of the track."""
    RemixerID: Mapped[str] = mapped_column(
        VARCHAR(255), ForeignKey("djmdArtist.ID"), default=None
    )
    """The ID of the :class:`DjmdArtist` entry of the remixer of this track."""
    LabelID: Mapped[str] = mapped_column(
        VARCHAR(255), ForeignKey("djmdLabel.ID"), default=None
    )
    """The ID of the :class:`DjmdLabel` entry of the label of this track."""
    OrgArtistID: Mapped[str] = mapped_column(
        VARCHAR(255), ForeignKey("djmdArtist.ID"), default=None
    )
    """The ID of the :class:`DjmdArtist` entry of the original artist of this track."""
    KeyID: Mapped[str] = mapped_column(
        VARCHAR(255), ForeignKey("djmdKey.ID"), default=None
    )
    """The ID of the :class:`DjmdKey` entry of the key of this track."""
    StockDate: Mapped[str] = mapped_column(VARCHAR(255), default=None)
    """The stock date of the track."""
    ColorID: Mapped[str] = mapped_column(
        VARCHAR(255), ForeignKey("djmdColor.ID"), default=None
    )
    """The ID of the :class:`DjmdColor` entry of the color of this track."""
    DJPlayCount: Mapped[str] = mapped_column(VARCHAR(255), default=None)
    """The play count of the track."""
    ImagePath: Mapped[str] = mapped_column(VARCHAR(255), default=None)
    """The path of the image of the track."""
    MasterDBID: Mapped[str] = mapped_column(VARCHAR(255), default=None)
    """The master database ID of the track."""
    MasterSongID: Mapped[str] = mapped_column(VARCHAR(255), default=None)
    """The master song ID of the track."""
    AnalysisDataPath: Mapped[str] = mapped_column(VARCHAR(255), default=None)
    """The path of the analysis data (ANLZ) of the track."""
    SearchStr: Mapped[str] = mapped_column(VARCHAR(255), default=None)
    """The search string of the track."""
    FileSize: Mapped[int] = mapped_column(Integer, default=None)
    """The file size of the track."""
    DiscNo: Mapped[int] = mapped_column(Integer, default=None)
    """The number of the disc of the album of the track."""
    ComposerID: Mapped[str] = mapped_column(
        VARCHAR(255), ForeignKey("djmdArtist.ID"), default=None
    )
    """The ID of the :class:`DjmdArtist` entry of the composer of this track."""
    Subtitle: Mapped[str] = mapped_column(VARCHAR(255), default=None)
    """The subtitle of the track."""
    SampleRate: Mapped[int] = mapped_column(Integer, default=None)
    """The sample rate of the track in Hz."""
    DisableQuantize: Mapped[int] = mapped_column(Integer, default=None)
    """Individual quantize status of the track."""
    Analysed: Mapped[int] = mapped_column(Integer, default=None)
    """The analysis status of the track."""
    ReleaseDate: Mapped[str] = mapped_column(VARCHAR(255), default=None)
    """The release date of the track."""
    DateCreated: Mapped[str] = mapped_column(VARCHAR(255), default=None)
    """The date the track was created."""
    ContentLink: Mapped[int] = mapped_column(Integer, default=None)
    """The content link of the track."""
    Tag: Mapped[str] = mapped_column(VARCHAR(255), default=None)
    """The tag of the track."""
    ModifiedByRBM: Mapped[str] = mapped_column(VARCHAR(255), default=None)
    """The modified by RBM status of the track."""
    HotCueAutoLoad: Mapped[str] = mapped_column(VARCHAR(255), default=None)
    """The hot cue auto load status of the track."""
    DeliveryControl: Mapped[str] = mapped_column(VARCHAR(255), default=None)
    """The delivery control status of the track."""
    DeliveryComment: Mapped[str] = mapped_column(VARCHAR(255), default=None)
    """The delivery comment of the track."""
    CueUpdated: Mapped[str] = mapped_column(VARCHAR(255), default=None)
    """The cue updated status of the track."""
    AnalysisUpdated: Mapped[str] = mapped_column(VARCHAR(255), default=None)
    """The analysis updated status of the track."""
    TrackInfoUpdated: Mapped[str] = mapped_column(VARCHAR(255), default=None)
    """The track info updated status of the track."""
    Lyricist: Mapped[str] = mapped_column(
        VARCHAR(255), ForeignKey("djmdArtist.ID"), default=None
    )
    """The ID of the :class:`DjmdArtist` entry of the lyricist of this track."""
    ISRC: Mapped[str] = mapped_column(VARCHAR(255), default=None)
    """The ISRC of the track."""
    SamplerTrackInfo: Mapped[int] = mapped_column(Integer, default=None)
    """The sampler track info of the track."""
    SamplerPlayOffset: Mapped[int] = mapped_column(Integer, default=None)
    """The sampler play offset of the track."""
    SamplerGain: Mapped[float] = mapped_column(Float, default=None)
    """The sampler gain of the track."""
    VideoAssociate: Mapped[str] = mapped_column(VARCHAR(255), default=None)
    """The video associate of the track."""
    LyricStatus: Mapped[int] = mapped_column(Integer, default=None)
    """The lyric status of the track."""
    ServiceID: Mapped[int] = mapped_column(Integer, default=None)
    """The service ID of the track."""
    OrgFolderPath: Mapped[str] = mapped_column(VARCHAR(255), default=None)
    """The original folder path of the track."""
    Reserved1: Mapped[str] = mapped_column(Text, default=None)
    """Reserved field 1."""
    Reserved2: Mapped[str] = mapped_column(Text, default=None)
    """Reserved field 2."""
    Reserved3: Mapped[str] = mapped_column(Text, default=None)
    """Reserved field 3."""
    Reserved4: Mapped[str] = mapped_column(Text, default=None)
    """Reserved field 4."""
    ExtInfo: Mapped[str] = mapped_column(Text, default=None)
    """The extended information of the track."""
    rb_file_id: Mapped[str] = mapped_column(VARCHAR(255), default=None)
    """The file ID used by Rekordbox of the track."""
    DeviceID: Mapped[str] = mapped_column(VARCHAR(255), default=None)
    """The device ID of the track."""
    rb_LocalFolderPath: Mapped[str] = mapped_column(VARCHAR(255), default=None)
    """The local folder path used by Rekordbox of the track."""
    SrcID: Mapped[str] = mapped_column(VARCHAR(255), default=None)
    """The ID of the source of the track."""
    SrcTitle: Mapped[str] = mapped_column(VARCHAR(255), default=None)
    """The title of the source of the track."""
    SrcArtistName: Mapped[str] = mapped_column(VARCHAR(255), default=None)
    """The artist name of the source of the track."""
    SrcAlbumName: Mapped[str] = mapped_column(VARCHAR(255), default=None)
    """The album name of the source of the track."""
    SrcLength: Mapped[int] = mapped_column(Integer, default=None)
    """The length of the source of the track."""

    Artist = relationship("DjmdArtist", foreign_keys=ArtistID)
    """The artist entry of the track (links to :class:`DjmdArtists`)."""
    Album = relationship("DjmdAlbum", foreign_keys=AlbumID)
    """The album entry of the track (links to :class:`DjmdAlbum`)."""
    Genre = relationship("DjmdGenre", foreign_keys=GenreID)
    """The genre entry of the track (links to :class:`DjmdGenre`)."""
    Remixer = relationship("DjmdArtist", foreign_keys=RemixerID)
    """The remixer entry of the track (links to :class:`DjmdArtist`)."""
    Label = relationship("DjmdLabel", foreign_keys=LabelID)
    """The label entry of the track (links to :class:`DjmdLabel`)."""
    OrgArtist = relationship("DjmdArtist", foreign_keys=OrgArtistID)
    """The original artist entry of the track (links to :class:`DjmdArtist`)."""
    Key = relationship("DjmdKey", foreign_keys=KeyID)
    """The key entry of the track (links to :class:`DjmdKey`)."""
    Color = relationship("DjmdColor", foreign_keys=ColorID)
    """The color entry of the track (links to :class:`DjmdColor`)."""
    Composer = relationship("DjmdArtist", foreign_keys=ComposerID)
    """The composer entry of the track (links to :class:`DjmdArtist`)."""

    def __repr__(self):
        s = f"{self.ID: <10} Title={self.Title}"
        return f"<{self.__class__.__name__}({s})>"

    @property
    def ArtistName(self) -> str:
        """The name of the artist (:class:`DjmdArtist`) of the track."""
        try:
            return self.Artist.Name
        except AttributeError:
            return ""

    @property
    def AlbumName(self) -> str:
        """The name of the album (:class:`DjmdAlbum`) of the track."""
        try:
            return self.Album.Name
        except AttributeError:
            return ""

    @property
    def GenreName(self) -> str:
        """The name of the genre (:class:`DjmdArtist`) of the track."""
        try:
            return self.Genre.Name
        except AttributeError:
            return ""

    @property
    def RemixerName(self) -> str:
        """The name of the remixer (:class:`DjmdArtist`) of the track."""
        try:
            return self.Remixer.Name
        except AttributeError:
            return ""

    @property
    def LabelName(self) -> str:
        """The name of the label (:class:`DjmdLabel`) of the track."""
        try:
            return self.Label.Name
        except AttributeError:
            return ""

    @property
    def OrgArtistName(self) -> str:
        """The name of the original artist (:class:`DjmdArtist`) of the track."""
        try:
            return self.OrgArtist.Name
        except AttributeError:
            return ""

    @property
    def KeyName(self) -> str:
        """The name of the key (:class:`DjmdKey`) of the track."""
        try:
            return self.Key.ScaleName
        except AttributeError:
            return ""

    @property
    def ColorName(self) -> str:
        """The name of the color (:class:`DjmdColor`) of the track."""
        try:
            return self.Color.Commnt
        except AttributeError:
            return ""

    @property
    def ComposerName(self) -> str:
        """The name of the composer (:class:`DjmdArtist`) of the track."""
        try:
            return self.Composer.Name
        except AttributeError:
            return ""


class DjmdCue(Base, StatsFull):
    """Table for storing the cue points of the Rekordbox library contents.

    See Also
    --------
    :class:`DjmdContent`: Table for storing the content data.
    """

    __tablename__ = "djmdCue"

    ID: Mapped[str] = mapped_column(VARCHAR(255), primary_key=True)
    """The ID (primary key) of the table entry."""
    ContentID: Mapped[str] = mapped_column(
        VARCHAR(255), ForeignKey("djmdContent.ID"), default=None
    )
    """The ID of the content (:class:`DjmdContent`) containing the cue point."""
    InMsec: Mapped[int] = mapped_column(Integer, default=None)
    """The in point of the cue point in milliseconds."""
    InFrame: Mapped[int] = mapped_column(Integer, default=None)
    """The in point of the cue point in frames."""
    InMpegFrame: Mapped[int] = mapped_column(Integer, default=None)
    """The in point of the cue point in MPEG frames."""
    InMpegAbs: Mapped[int] = mapped_column(Integer, default=None)
    """The in point of the cue point in MPEG absolute."""
    OutMsec: Mapped[int] = mapped_column(Integer, default=None)
    """The out point of the cue point in milliseconds (for loops)."""
    OutFrame: Mapped[int] = mapped_column(Integer, default=None)
    """The out point of the cue point in frames (for loops)."""
    OutMpegFrame: Mapped[int] = mapped_column(Integer, default=None)
    """The out point of the cue point in MPEG frames (for loops)."""
    OutMpegAbs: Mapped[int] = mapped_column(Integer, default=None)
    """The out point of the cue point in MPEG absolute (for loops)."""
    Kind: Mapped[int] = mapped_column(Integer, default=None)
    """The kind of the cue point (Cue=0, Fade-In=0, Fade-Out=0, Load=3, Loop=4)."""
    Color: Mapped[int] = mapped_column(Integer, default=None)
    """The color of the cue point. (-1 if no color)"""
    ColorTableIndex: Mapped[int] = mapped_column(Integer, default=None)
    """The color table index of the cue point."""
    ActiveLoop: Mapped[int] = mapped_column(Integer, default=None)
    """The active loop of the cue point."""
    Comment: Mapped[str] = mapped_column(VARCHAR(255), default=None)
    """The comment of the cue point."""
    BeatLoopSize: Mapped[int] = mapped_column(Integer, default=None)
    """The beat loop size of the cue point."""
    CueMicrosec: Mapped[int] = mapped_column(Integer, default=None)
    """The cue microsecond of the cue point."""
    InPointSeekInfo: Mapped[str] = mapped_column(VARCHAR(255), default=None)
    """The in point seek info of the cue point."""
    OutPointSeekInfo: Mapped[str] = mapped_column(VARCHAR(255), default=None)
    """The out point seek info of the cue point."""
    ContentUUID: Mapped[str] = mapped_column(
        VARCHAR(255), ForeignKey("djmdContent.UUID"), default=None
    )
    """The UUID of the content (:class:`DjmdContent`) containing the cue point."""

    Content = relationship("DjmdContent", foreign_keys=ContentID)
    """The content entry of the cue point (links to :class:`DjmdContent`)."""


class DjmdDevice(Base, StatsFull):
    """Table for storing the device data of the Rekordbox library contents."""

    __tablename__ = "djmdDevice"

    ID: Mapped[str] = mapped_column(VARCHAR(255), primary_key=True)
    """The ID (primary key) of the table entry."""
    MasterDBID: Mapped[str] = mapped_column(VARCHAR(255), default=None)
    """The ID of the master database."""
    Name: Mapped[str] = mapped_column(VARCHAR(255), default=None)
    """The name of the device."""

    def __repr__(self):
        s = f"{self.ID: <2} Name={self.Name}"
        return f"<{self.__class__.__name__}({s})>"


class DjmdGenre(Base, StatsFull):
    """Table for storing the genre data of the Rekordbox library contents."""

    __tablename__ = "djmdGenre"

    ID: Mapped[str] = mapped_column(VARCHAR(255), primary_key=True)
    """The ID (primary key) of the table entry."""
    Name: Mapped[str] = mapped_column(VARCHAR(255), default=None)
    """The name of the genre."""

    def __repr__(self):
        s = f"{self.ID: <2} Name={self.Name}"
        return f"<{self.__class__.__name__}({s})>"


class DjmdHistory(Base, StatsFull):
    """Table for storing the history data (playlist) of the Rekordbox library.

    See Also
    --------
    :class:`DjmdSongHistory`: Stores the songs in the history playlists.
    """

    __tablename__ = "djmdHistory"

    ID: Mapped[str] = mapped_column(VARCHAR(255), primary_key=True)
    """The ID (primary key) of the table entry (:class:`DjmdHistory`)."""
    Seq: Mapped[int] = mapped_column(Integer, default=None)
    """The sequence of the history playlist (for ordering)."""
    Name: Mapped[str] = mapped_column(VARCHAR(255), default=None)
    """The name of the history playlist."""
    Attribute: Mapped[int] = mapped_column(Integer, default=None)
    """The attributes of the history playlist"""
    ParentID: Mapped[str] = mapped_column(
        VARCHAR(255), ForeignKey("djmdHistory.ID"), default=None
    )
    """The ID of the parent history playlist (:class:`DjmdHistory`)."""
    DateCreated: Mapped[str] = mapped_column(VARCHAR(255), default=None)
    """The date the history playlist was created."""

    Songs = relationship("DjmdSongHistory", back_populates="History")
    """The songs in the history playlist (links to :class:`DjmdSongHistory`)."""
    Children = relationship(
        "DjmdHistory",
        foreign_keys=ParentID,
        backref=backref("Parent", remote_side=[ID]),
    )
    """The children of the history playlist (links to :class:`DjmdHistory`).
    Backrefs to the parent history playlist via :attr:`Parent`.
    """

    def __repr__(self):
        s = f"{self.ID: <2} Name={self.Name}"
        return f"<{self.__class__.__name__}({s})>"


class DjmdSongHistory(Base, StatsFull):
    """Table for storing the songs in the history of the Rekordbox library.

    See Also
    --------
    :class:`DjmdHistory`: Stores the history playlists.
    """

    __tablename__ = "djmdSongHistory"

    ID: Mapped[str] = mapped_column(VARCHAR(255), primary_key=True)

    HistoryID: Mapped[str] = mapped_column(
        VARCHAR(255), ForeignKey("djmdHistory.ID"), default=None
    )
    """The ID of the history playlist (:class:`DjmdHistory`)."""
    ContentID: Mapped[str] = mapped_column(
        VARCHAR(255), ForeignKey("djmdContent.ID"), default=None
    )
    """The ID of the content (:class:`DjmdContent`)."""
    TrackNo: Mapped[int] = mapped_column(Integer, default=None)
    """The track number of the song in the history playlist."""

    History = relationship("DjmdHistory", back_populates="Songs")
    """The history playlist this song is in (links to :class:`DjmdHistory`)."""
    Content = relationship("DjmdContent")
    """The content entry of the song (links to :class:`DjmdContent`)."""


class DjmdHotCueBanklist(Base, StatsFull):
    """Table for storing the hot-cue banklist data of the Rekordbox library.

    See Also
    --------
    :class:`DjmdSongHotCueBanklist`: Stores the hot-cues in the hot cue banklists.
    """

    __tablename__ = "djmdHotCueBanklist"

    ID: Mapped[str] = mapped_column(VARCHAR(255), primary_key=True)
    """The ID (primary key) of the table entry (:class:`DjmdHotCueBanklist`)"""
    Seq: Mapped[int] = mapped_column(Integer, default=None)
    """The sequence of the hot-cue banklist (for ordering)."""
    Name: Mapped[str] = mapped_column(VARCHAR(255), default=None)
    """The name of the hot-cue banklist."""
    ImagePath: Mapped[str] = mapped_column(VARCHAR(255), default=None)
    """The path to the image of the hot-cue banklist."""
    Attribute: Mapped[int] = mapped_column(Integer, default=None)
    """The attributes of the hot cue banklist."""
    ParentID: Mapped[str] = mapped_column(
        VARCHAR(255), ForeignKey("djmdHotCueBanklist.ID"), default=None
    )
    """The ID of the parent hot-cue banklist (:class:`DjmdHotCueBanklist`)."""

    Children = relationship(
        "DjmdHotCueBanklist",
        foreign_keys=ParentID,
        backref=backref("Parent", remote_side=[ID]),
    )
    """The children of the hot-cue banklist (links to :class:`DjmdHotCueBanklist`).
    Backrefs to the parent hot-cue banklist via :attr:`Parent`.
    """

    def __repr__(self):
        s = f"{self.ID: <2} Name={self.Name}"
        return f"<{self.__class__.__name__}({s})>"


class DjmdSongHotCueBanklist(Base, StatsFull):
    """Table for storing the hot-cues in the hot cue banklists of the Rekordbox library.

    See Also
    --------
    :class:`DjmdHotCueBanklist`: Stores the hot cue banklists.
    """

    __tablename__ = "djmdSongHotCueBanklist"

    ID: Mapped[str] = mapped_column(VARCHAR(255), primary_key=True)
    """The ID (primary key) of the table entry."""
    HotCueBanklistID: Mapped[str] = mapped_column(
        VARCHAR(255), ForeignKey("djmdHotCueBanklist.ID"), default=None
    )
    """The ID of the hot cue banklist (:class:`DjmdHotCueBanklist`)."""
    ContentID: Mapped[str] = mapped_column(
        VARCHAR(255), ForeignKey("djmdContent.ID"), default=None
    )
    """The ID of the content (:class:`DjmdContent`)."""
    TrackNo: Mapped[int] = mapped_column(Integer, default=None)
    """The track number of the hot-cue in the hot cue banklist."""
    CueID: Mapped[str] = mapped_column(VARCHAR(255), default=None)
    """The ID of the hot-cue."""
    InMsec: Mapped[int] = mapped_column(Integer, default=None)
    """The in point of the hot-cue in milliseconds."""
    InFrame: Mapped[int] = mapped_column(Integer, default=None)
    """The in point of the hot-cue in frames."""
    InMpegFrame: Mapped[int] = mapped_column(Integer, default=None)
    """The in point of the hot-cue in MPEG frames."""
    InMpegAbs: Mapped[int] = mapped_column(Integer, default=None)
    """The in point of the hot-cue in MPEG absolute."""
    OutMsec: Mapped[int] = mapped_column(Integer, default=None)
    """The out point of the hot-cue in milliseconds (for loops)."""
    OutFrame: Mapped[int] = mapped_column(Integer, default=None)
    """The out point of the hot-cue in frames (for loops)."""
    OutMpegFrame: Mapped[int] = mapped_column(Integer, default=None)
    """The out point of the hot-cue in MPEG frames (for loops)."""
    OutMpegAbs: Mapped[int] = mapped_column(Integer, default=None)
    """The out point of the hot-cue in MPEG absolute (for loops)."""
    Color: Mapped[int] = mapped_column(Integer, default=None)
    """The color of the hot-cue."""
    ColorTableIndex: Mapped[int] = mapped_column(Integer, default=None)
    """The color table index of the hot-cue."""
    ActiveLoop: Mapped[int] = mapped_column(Integer, default=None)
    """The active loop flag of the hot-cue."""
    Comment: Mapped[str] = mapped_column(VARCHAR(255), default=None)
    """The comment of the hot-cue."""
    BeatLoopSize: Mapped[int] = mapped_column(Integer, default=None)
    """The beat loop size of the hot-cue."""
    CueMicrosec: Mapped[int] = mapped_column(Integer, default=None)
    """The cue microsecond of the hot-cue."""
    InPointSeekInfo: Mapped[str] = mapped_column(VARCHAR(255), default=None)
    """The in point seek info of the hot-cue."""
    OutPointSeekInfo: Mapped[str] = mapped_column(VARCHAR(255), default=None)
    """The out point seek info of the hot-cue."""
    HotCueBanklistUUID: Mapped[str] = mapped_column(
        VARCHAR(255), ForeignKey("djmdHotCueBanklist.UUID"), default=None
    )
    """The UUID of the hot-cue banklist (links to :class:`DjmdHotCueBanklist`)."""

    Content = relationship("DjmdContent")
    """The content of the hot-cue (links to :class:`DjmdContent`)."""


class DjmdKey(Base, StatsFull):
    """Table for storing the keys of tracks in the Rekordbox library."""

    __tablename__ = "djmdKey"

    ID: Mapped[str] = mapped_column(VARCHAR(255), primary_key=True)
    """The ID (primary key) of the table entry."""
    ScaleName: Mapped[str] = mapped_column(VARCHAR(255), default=None)
    """The scale (name) of the key."""
    Seq: Mapped[int] = mapped_column(Integer, default=None)
    """The sequence of the key (for ordering)."""

    def __repr__(self):
        s = f"{self.ID: <2} Name={self.ScaleName}"
        return f"<{self.__class__.__name__}({s})>"


class DjmdLabel(Base, StatsFull):
    """Table for storing the labels of tracks in the Rekordbox library."""

    __tablename__ = "djmdLabel"

    ID: Mapped[str] = mapped_column(VARCHAR(255), primary_key=True)
    """The ID (primary key) of the table entry."""
    Name: Mapped[str] = mapped_column(VARCHAR(255), default=None)
    """The name of the label."""

    def __repr__(self):
        s = f"{self.ID: <2} Name={self.Name}"
        return f"<{self.__class__.__name__}({s})>"


class DjmdMenuItems(Base, StatsFull):
    """Table for storing the menu items in the Rekordbox library."""

    __tablename__ = "djmdMenuItems"

    ID: Mapped[str] = mapped_column(VARCHAR(255), primary_key=True)
    """The ID (primary key) of the table entry."""
    Class: Mapped[int] = mapped_column(Integer, default=None)
    """The class of the menu item."""
    Name: Mapped[str] = mapped_column(VARCHAR(255), default=None)
    """The name of the menu item."""

    def __repr__(self):
        s = f"{self.ID: <2} Name={self.Name}"
        return f"<{self.__class__.__name__}({s})>"


class DjmdMixerParam(Base, StatsFull):
    """Table for storing the mixer parameters for tracks in the Rekordbox library.

    See Also
    --------
    :class:`DjmdContent`: Table for storing the content data.
    """

    __tablename__ = "djmdMixerParam"

    ID: Mapped[str] = mapped_column(VARCHAR(255), primary_key=True)
    """The ID (primary key) of the table entry."""
    ContentID: Mapped[str] = mapped_column(
        VARCHAR(255), ForeignKey("djmdContent.ID"), default=None
    )
    """The ID of the content (:class:`DjmdContent`)."""
    GainHigh: Mapped[int] = mapped_column(Integer, default=None)
    """The high gain of the mixer parameter."""
    GainLow: Mapped[int] = mapped_column(Integer, default=None)
    """The low gain of the mixer parameter."""
    PeakHigh: Mapped[int] = mapped_column(Integer, default=None)
    """The high peak of the mixer parameter."""
    PeakLow: Mapped[int] = mapped_column(Integer, default=None)
    """The low peak of the mixer parameter."""

    Content = relationship("DjmdContent")
    """The content this mixer parameters belong to (links to :class:`DjmdContent`)."""

    @staticmethod
    def _get_db(low, high):
        integer = (high << 16) | low
        byte_data = integer.to_bytes(4, byteorder="big")
        factor = struct.unpack("!f", byte_data)[0]
        if factor <= 0:
            return -np.inf
        return 20 * math.log10(factor)

    @staticmethod
    def _set_db(value):
        if value == -np.inf:
            return 0, 0
        factor = 10 ** (value / 20)
        byte_data = struct.pack("!f", factor)
        integer = int.from_bytes(byte_data, byteorder="big")
        low, high = integer & 0xFFFF, integer >> 16
        return low, high

    @property
    def Gain(self) -> float:
        """The auto-gain value of a track in dB.

        This value is computed from the low and high gain values.
        It is the value of the auto-gain knob in the Grid Edit panel or Rekordbox,
        which is also set by the analysis process.
        """
        return self._get_db(self.GainLow, self.GainHigh)

    @Gain.setter
    def Gain(self, value: float) -> None:
        self.GainLow, self.GainHigh = self._set_db(value)

    @property
    def Peak(self):
        """The peak amplitude of a track in dB.

        This value is computed from the low and high peak values.
        It is not exposed in Rekordbox.
        """
        return self._get_db(self.PeakLow, self.PeakHigh)

    @Peak.setter
    def Peak(self, value):
        self.PeakLow, self.PeakHigh = self._set_db(value)


class DjmdMyTag(Base, StatsFull):
    """Table for storing My-Tags lists in the Rekordbox library.

    See Also
    --------
    :class:`DjmdSongMyTag`: Table for storing the My-Tag items.
    """

    __tablename__ = "djmdMyTag"

    ID: Mapped[str] = mapped_column(
        VARCHAR(255), ForeignKey("djmdMyTag.ParentID"), primary_key=True
    )
    """The ID (primary key) of the table entry."""
    Seq: Mapped[int] = mapped_column(Integer, default=None)
    """The sequence of the My-Tag list (for ordering)."""
    Name: Mapped[str] = mapped_column(VARCHAR(255), default=None)
    """The name of the My-Tag list."""
    Attribute: Mapped[int] = mapped_column(Integer, default=None)
    """The attribute of the My-Tag list."""
    ParentID: Mapped[str] = mapped_column(
        VARCHAR(255), ForeignKey("djmdMyTag.ID"), default=None
    )
    """The ID of the parent My-Tag list (:class:`DjmdMyTag`)."""

    MyTags = relationship("DjmdSongMyTag", back_populates="MyTag")
    """The My-Tag items (links to :class:`DjmdSongMyTag`)."""
    Children = relationship(
        "DjmdMyTag", foreign_keys=ParentID, backref=backref("Parent", remote_side=[ID])
    )
    """The child lists of the My-Tag list (links to :class:`DjmdMyTag`).
    Backrefs to the parent list via :attr:`Parent`.
    """

    def __repr__(self):
        s = f"{self.ID: <2} Name={self.Name}"
        return f"<{self.__class__.__name__}({s})>"


class DjmdSongMyTag(Base, StatsFull):
    """Table for storing My-Tag items in the Rekordbox library.

    See Also
    --------
    :class:`DjmdMyTag`: Table for storing My-Tag lists.
    """

    __tablename__ = "djmdSongMyTag"

    ID: Mapped[str] = mapped_column(VARCHAR(255), primary_key=True)
    """The ID (primary key) of the table entry."""
    MyTagID: Mapped[str] = mapped_column(
        VARCHAR(255), ForeignKey("djmdMyTag.ID"), default=None
    )
    """The ID of the My-Tag list (links to :class:`DjmdMyTag`)."""
    ContentID: Mapped[str] = mapped_column(
        VARCHAR(255), ForeignKey("djmdContent.ID"), default=None
    )
    """The ID of the content this item belongs to (:class:`DjmdContent`)."""
    TrackNo: Mapped[int] = mapped_column(Integer, default=None)
    """The track number of the My-Tag item (for ordering)."""

    MyTag = relationship("DjmdMyTag", back_populates="MyTags")
    """The My-Tag list this item belongs to (links to :class:`DjmdMyTag`)."""
    Content = relationship("DjmdContent")
    """The content this item belongs to (links to :class:`DjmdContent`)."""


class DjmdPlaylist(Base, StatsFull):
    """Table for storing playlists in the Rekordbox library.

    See Also
    --------
    :class:`DjmdSongPlaylist`: Table for storing the playlist contents.
    """

    __tablename__ = "djmdPlaylist"

    ID: Mapped[str] = mapped_column(VARCHAR(255), primary_key=True)
    """The ID (primary key) of the table entry."""
    Seq: Mapped[int] = mapped_column(Integer, default=None)
    """The sequence of the playlist (for ordering)."""
    Name: Mapped[str] = mapped_column(VARCHAR(255), default=None)
    """The name of the playlist."""
    ImagePath: Mapped[str] = mapped_column(VARCHAR(255), default=None)
    """The path to the image of the playlist."""
    Attribute: Mapped[int] = mapped_column(Integer, default=None)
    """The attribute of the playlist."""
    ParentID: Mapped[str] = mapped_column(
        VARCHAR(255), ForeignKey("djmdPlaylist.ID"), default=None
    )
    """The ID of the parent playlist (:class:`DjmdPlaylist`)."""
    SmartList: Mapped[str] = mapped_column(Text, default=None)
    """The smart list settings of the playlist."""

    Songs = relationship(
        "DjmdSongPlaylist", back_populates="Playlist", cascade="all, delete"
    )
    """The contents of the playlist (links to :class:`DjmdSongPlaylist`)."""
    Children = relationship(
        "DjmdPlaylist",
        foreign_keys=ParentID,
        backref=backref("Parent", remote_side=[ID]),
        cascade="all, delete",
    )
    """The child playlists of the playlist (links to :class:`DjmdPlaylist`).
    Backrefs to the parent playlist via :attr:`Parent`.
    """

    def __repr__(self):
        s = f"{self.ID: <2} Name={self.Name}"
        return f"<{self.__class__.__name__}({s})>"


class DjmdSongPlaylist(Base, StatsFull):
    """Table for storing playlist contents in the Rekordbox library.

    See Also
    --------
    :class:`DjmdPlaylist`: Table for storing playlists.
    """

    __tablename__ = "djmdSongPlaylist"

    ID: Mapped[str] = mapped_column(VARCHAR(255), primary_key=True)
    """The ID (primary key) of the table entry."""
    PlaylistID: Mapped[str] = mapped_column(
        VARCHAR(255), ForeignKey("djmdPlaylist.ID"), default=None
    )
    """The ID of the playlist this item is in (:class:`DjmdPlaylist`)."""
    ContentID: Mapped[str] = mapped_column(
        VARCHAR(255), ForeignKey("djmdContent.ID"), default=None
    )
    """The ID of the content this item belongs to (:class:`DjmdContent`)."""
    TrackNo: Mapped[int] = mapped_column(Integer, default=None)
    """The track number of the playlist item (for ordering)."""

    Playlist = relationship("DjmdPlaylist", back_populates="Songs")
    """The playlist this item is in (links to :class:`DjmdPlaylist`)."""
    Content = relationship("DjmdContent")
    """The content this item belongs to (links to :class:`DjmdContent`)."""


class DjmdRelatedTracks(Base, StatsFull):
    """Table for storing related tracks lists in the Rekordbox library.

    See Also
    --------
    :class:`DjmdSongRelatedTracks`: Table for storing the related tracks contents.
    """

    __tablename__ = "djmdRelatedTracks"

    ID: Mapped[str] = mapped_column(VARCHAR(255), primary_key=True)
    """The ID (primary key) of the table entry."""
    Seq: Mapped[int] = mapped_column(Integer, default=None)
    """The sequence of the related tracks list (for ordering)."""
    Name: Mapped[str] = mapped_column(VARCHAR(255), default=None)
    """The name of the related tracks list."""
    Attribute: Mapped[int] = mapped_column(Integer, default=None)
    """The attribute of the related tracks list."""
    ParentID: Mapped[str] = mapped_column(
        VARCHAR(255), ForeignKey("djmdRelatedTracks.ID"), default=None
    )
    """The ID of the parent related tracks list (:class:`DjmdRelatedTracks`)."""
    Criteria: Mapped[str] = mapped_column(Text, default=None)
    """The criteria used to determine the items in the related tracks list."""

    Songs = relationship("DjmdSongRelatedTracks", back_populates="RelatedTracks")
    """The contents of the related tracks list
    (links to :class:`DjmdSongRelatedTracks`)."""
    Children = relationship(
        "DjmdRelatedTracks",
        foreign_keys=ParentID,
        backref=backref("Parent", remote_side=[ID]),
    )
    """The child related tracks lists of the related tracks list
    (links to :class:`DjmdSongRelatedTracks`).
    Backrefs to the parent related tracks list via :attr:`Parent`.
    """

    def __repr__(self):
        s = f"{self.ID: <2} Name={self.Name}"
        return f"<{self.__class__.__name__}({s})>"


class DjmdSongRelatedTracks(Base, StatsFull):
    """Table for storing related tracks list contents in the Rekordbox library.

    See Also
    --------
    :class:`DjmdRelatedTracks`: Table for storing related tracks lists.
    """

    __tablename__ = "djmdSongRelatedTracks"

    ID: Mapped[str] = mapped_column(VARCHAR(255), primary_key=True)
    """The ID (primary key) of the table entry."""
    RelatedTracksID: Mapped[str] = mapped_column(
        VARCHAR(255), ForeignKey("djmdRelatedTracks.ID"), default=None
    )
    """The ID of the related tracks list this item is in
    (:class:`DjmdRelatedTracks`)."""
    ContentID: Mapped[str] = mapped_column(
        VARCHAR(255), ForeignKey("djmdContent.ID"), default=None
    )
    """The ID of the content this item belongs to (:class:`DjmdContent`)."""
    TrackNo: Mapped[int] = mapped_column(Integer, default=None)
    """The track number of the related tracks list item (for ordering)."""

    RelatedTracks = relationship("DjmdRelatedTracks", back_populates="Songs")
    """The related tracks list this item is in (links to :class:`DjmdRelatedTracks`)."""
    Content = relationship("DjmdContent")
    """The content this item belongs to (links to :class:`DjmdContent`)."""


class DjmdSampler(Base, StatsFull):
    """Table for storing sampler lists in the Rekordbox library.

    See Also
    --------
    :class:`DjmdSongSampler`: Table for storing the sampler contents.
    """

    __tablename__ = "djmdSampler"

    ID: Mapped[str] = mapped_column(VARCHAR(255), primary_key=True)
    """The ID (primary key) of the table entry."""
    Seq: Mapped[int] = mapped_column(Integer, default=None)
    """The sequence of the sampler list (for ordering)."""
    Name: Mapped[str] = mapped_column(VARCHAR(255), default=None)
    """The name of the sampler list."""
    Attribute: Mapped[int] = mapped_column(Integer, default=None)
    """The attribute of the sampler list."""
    ParentID: Mapped[str] = mapped_column(
        VARCHAR(255), ForeignKey("djmdSampler.ID"), default=None
    )
    """The ID of the parent sampler list (:class:`DjmdSampler`)."""

    Songs = relationship("DjmdSongSampler", back_populates="Sampler")
    """The contents of the sampler list (links to :class:`DjmdSongSampler`)."""
    Children = relationship(
        "DjmdSampler",
        foreign_keys=ParentID,
        backref=backref("Parent", remote_side=[ID]),
    )
    """The child sampler lists of the sampler list (links to :class:`DjmdSampler`).
    Backrefs to the parent sampler list via :attr:`Parent`.
    """

    def __repr__(self):
        s = f"{self.ID: <2} Name={self.Name}"
        return f"<{self.__class__.__name__}({s})>"


class DjmdSongSampler(Base, StatsFull):
    """Table for storing sampler list contents in the Rekordbox library.

    See Also
    --------
    :class:`DjmdSampler`: Table for storing sampler lists.
    """

    __tablename__ = "djmdSongSampler"

    ID: Mapped[str] = mapped_column(VARCHAR(255), primary_key=True)
    """The ID (primary key) of the table entry."""
    SamplerID: Mapped[str] = mapped_column(
        VARCHAR(255), ForeignKey("djmdSampler.ID"), default=None
    )
    """The ID of the sampler list this item is in (:class:`DjmdSampler`)."""
    ContentID: Mapped[str] = mapped_column(
        VARCHAR(255), ForeignKey("djmdContent.ID"), default=None
    )
    """The ID of the content this item belongs to (:class:`DjmdContent`)."""
    TrackNo: Mapped[int] = mapped_column(Integer, default=None)
    """The track number of the sampler list item (for ordering)."""

    Sampler = relationship("DjmdSampler", back_populates="Songs")
    """The sampler list this item is in (links to :class:`DjmdSampler`)."""
    Content = relationship("DjmdContent")
    """The content this item belongs to (links to :class:`DjmdContent`)."""


class DjmdSongTagList(Base, StatsFull):
    """Table for storing tag list contents in the Rekordbox library."""

    __tablename__ = "djmdSongTagList"

    ID: Mapped[str] = mapped_column(VARCHAR(255), primary_key=True)
    """The ID (primary key) of the table entry."""
    ContentID: Mapped[str] = mapped_column(
        VARCHAR(255), ForeignKey("djmdContent.ID"), default=None
    )
    """The ID of the content this item belongs to (:class:`DjmdContent`)."""
    TrackNo: Mapped[int] = mapped_column(Integer, default=None)
    """The track number of the tag list item (for ordering)."""

    Content = relationship("DjmdContent")
    """The content this item belongs to (links to :class:`DjmdContent`)."""


class DjmdSort(Base, StatsFull):
    """Table for storing sort lists in the Rekordbox library.

    See Also
    --------
    :class:`DjmdSongSort`: Table for storing the sort list contents.
    """

    __tablename__ = "djmdSort"

    ID: Mapped[str] = mapped_column(VARCHAR(255), primary_key=True)
    """The ID (primary key) of the table entry."""
    MenuItemID: Mapped[str] = mapped_column(
        VARCHAR(255), ForeignKey("djmdMenuItems.ID"), default=None
    )
    """The ID of the menu item this sort list is in (:class:`DjmdMenuItems`)."""
    Seq: Mapped[int] = mapped_column(Integer, default=None)
    """The sequence of the sort list (for ordering)."""
    Disable: Mapped[int] = mapped_column(Integer, default=None)
    """Whether the sort list is disabled."""

    MenuItem = relationship("DjmdMenuItems", foreign_keys=MenuItemID)
    """The menu item this sort list is in (links to :class:`DjmdMenuItems`)."""


class HotCueBanklistCue(Base, StatsFull):
    """Table for storing hot cue bank list contents in the Rekordbox library."""

    __tablename__ = "hotCueBanklistCue"

    ID: Mapped[str] = mapped_column(VARCHAR(255), primary_key=True)
    """The ID (primary key) of the table entry."""
    HotCueBanklistID: Mapped[str] = mapped_column(VARCHAR(255), default=None)
    """The ID of the hot cue bank list."""
    Cues: Mapped[str] = mapped_column(Text, default=None)
    """The hot cue bank list contents."""
    rb_cue_count: Mapped[int] = mapped_column(Integer, default=None)
    """The number of hot cues in the bank list."""


class DjmdProperty(Base, StatsTime):
    """Table for storing properties in the Rekordbox library."""

    __tablename__ = "djmdProperty"

    DBID: Mapped[str] = mapped_column(VARCHAR(255), primary_key=True)
    """The ID (primary key) of the table entry."""
    DBVersion: Mapped[str] = mapped_column(VARCHAR(255), default=None)
    """The version of the database."""
    BaseDBDrive: Mapped[str] = mapped_column(VARCHAR(255), default=None)
    """The drive the database is stored on."""
    CurrentDBDrive: Mapped[str] = mapped_column(VARCHAR(255), default=None)
    """The drive the database is currently stored on."""
    DeviceID: Mapped[str] = mapped_column(VARCHAR(255), default=None)
    """The ID of the device the database is stored on."""
    Reserved1: Mapped[str] = mapped_column(Text, default=None)
    """Reserved column."""
    Reserved2: Mapped[str] = mapped_column(Text, default=None)
    """Reserved column."""
    Reserved3: Mapped[str] = mapped_column(Text, default=None)
    """Reserved column."""
    Reserved4: Mapped[str] = mapped_column(Text, default=None)
    """Reserved column."""
    Reserved5: Mapped[str] = mapped_column(Text, default=None)
    """Reserved column."""


class ImageFile(Base, StatsFull):
    """Table for storing image files in the Rekordbox library.""" ""

    __tablename__ = "imageFile"

    ID: Mapped[str] = mapped_column(VARCHAR(255), primary_key=True)
    """The ID (primary key) of the table entry."""
    TableName: Mapped[str] = mapped_column(VARCHAR(255), default=None)
    """The name of the table the image file is in."""
    TargetUUID: Mapped[str] = mapped_column(VARCHAR(255), default=None)
    """The UUID of the target the image file is for."""
    TargetID: Mapped[str] = mapped_column(VARCHAR(255), default=None)
    """The ID of the target the image file is for."""
    Path: Mapped[str] = mapped_column(VARCHAR(255), default=None)
    """The path to the image file."""
    Hash: Mapped[str] = mapped_column(VARCHAR(255), default=None)
    """The hash of the image file."""
    Size: Mapped[int] = mapped_column(Integer, default=None)
    """The size of the image file."""
    rb_local_path: Mapped[str] = mapped_column(VARCHAR(255), default=None)
    """The local path to the image file."""
    rb_insync_hash: Mapped[str] = mapped_column(VARCHAR(255), default=None)
    """The hash of the image file."""
    rb_insync_local_usn: Mapped[int] = mapped_column(BigInteger, default=None)
    """The local USN of the in-sync image file."""
    rb_file_hash_dirty: Mapped[int] = mapped_column(Integer, default=0)
    """Whether the hash of the image file is dirty."""
    rb_local_file_status: Mapped[int] = mapped_column(Integer, default=0)
    """The status of the image file."""
    rb_in_progress: Mapped[int] = mapped_column(SmallInteger, default=0)
    """Whether the image file is in progress."""
    rb_process_type: Mapped[int] = mapped_column(Integer, default=0)
    """The type of process the image file is in."""
    rb_temp_path: Mapped[str] = mapped_column(VARCHAR(255), default=None)
    """The temporary path of the image file."""
    rb_priority: Mapped[int] = mapped_column(Integer, default=50)
    """The priority of the image file."""
    rb_file_size_dirty: Mapped[int] = mapped_column(Integer, default=0)
    """Whether the size of the image file is dirty."""


class SettingFile(Base, StatsFull):
    """Table for storing setting files in the Rekordbox library."""

    __tablename__ = "settingFile"

    ID: Mapped[str] = mapped_column(VARCHAR(255), primary_key=True)
    """The ID (primary key) of the table entry."""
    Path: Mapped[str] = mapped_column(VARCHAR(255), default=None)
    """The path to the setting file."""
    Hash: Mapped[str] = mapped_column(VARCHAR(255), default=None)
    """The hash of the setting file."""
    Size: Mapped[int] = mapped_column(Integer, default=None)
    """The size of the setting file."""
    rb_local_path: Mapped[str] = mapped_column(VARCHAR(255), default=None)
    """The local path to the setting file."""
    rb_insync_hash: Mapped[str] = mapped_column(VARCHAR(255), default=None)
    """The hash of the in-sync setting file."""
    rb_insync_local_usn: Mapped[int] = mapped_column(BigInteger, default=None)
    """The local USN of the setting file."""
    rb_file_hash_dirty: Mapped[int] = mapped_column(Integer, default=0)
    """Whether the hash of the setting file is dirty."""
    rb_file_size_dirty: Mapped[int] = mapped_column(Integer, default=0)
    """Whether the size of the setting file is dirty."""


class UuidIDMap(Base, StatsFull):
    """Table for storing UUID to ID mappings in the Rekordbox library."""

    __tablename__ = "uuidIDMap"

    ID: Mapped[str] = mapped_column(VARCHAR(255), primary_key=True)
    """The ID (primary key) of the table entry."""
    TableName: Mapped[str] = mapped_column(VARCHAR(255), default=None)
    """The name of the table the mapping is used for."""
    TargetUUID: Mapped[str] = mapped_column(VARCHAR(255), default=None)
    """The UUID of the mapping."""
    CurrentID: Mapped[str] = mapped_column(VARCHAR(255), default=None)
    """The ID of the mapping."""<|MERGE_RESOLUTION|>--- conflicted
+++ resolved
@@ -4,20 +4,12 @@
 
 """Rekordbox 6 `master.db` SQLAlchemy table declarations."""
 
-<<<<<<< HEAD
+import math
+import struct
 from datetime import datetime
 from sqlalchemy import Column, Integer, VARCHAR, BigInteger, SmallInteger, Text, Float
 from sqlalchemy import ForeignKey, TypeDecorator
 from sqlalchemy.orm import DeclarativeBase, relationship, backref, mapped_column, Mapped
-=======
-import math
-import struct
-
-import numpy as np
-from sqlalchemy import Column, Integer, VARCHAR, BigInteger, SmallInteger, DateTime
-from sqlalchemy import Text, ForeignKey, Float
-from sqlalchemy.orm import declarative_base, relationship, backref
->>>>>>> d1e343bf
 from sqlalchemy.inspection import inspect
 from .registry import RekordboxAgentRegistry
 
