# -*- coding: utf-8 -*-
# Author: Dylan Jones
# Date:   2022-04-10

r"""Rekordbox XML database file handler."""

import logging
import os.path
import urllib.parse
import xml.etree.cElementTree as xml
from abc import abstractmethod
from collections import abc
from pathlib import Path
<<<<<<< HEAD
from typing import Any, Callable, Dict, Iterator, List, Set, Union
=======
from typing import Union
>>>>>>> 81b1f08c

import bidict

from .utils import pretty_xml

logger = logging.getLogger(__name__)


URL_PREFIX = "file://localhost/"
POSMARK_TYPE_MAPPING = bidict.bidict(
    {
        "0": "cue",
        "1": "fadein",
        "2": "fadeout",
        "3": "load",
        "4": "loop",
    }
)
RATING_MAPPING = bidict.bidict({"0": 0, "51": 1, "102": 2, "153": 3, "204": 4, "255": 5})
NODE_KEYTYPE_MAPPING = bidict.bidict({"0": "TrackID", "1": "Location"})


class XmlElementNotInitializedError(Exception):
    """Raised when an XML element is not initialized."""

    def __init__(self, name: str) -> None:
        super().__init__(f"XML element {name} is not initialized!")


class RootNodeNotInitializedError(Exception):
    """Raised when the root paylist node is not initialized."""

    def __init__(self) -> None:
        super().__init__("Playlist root node is not initialized!")


class XmlDuplicateError(Exception):
    """Raised when a track already exists in the XML database."""

    def __init__(self, key_type: str, key: str) -> None:
        super().__init__(f"XML database already contains a track with {key_type}={key}")


class XmlAttributeKeyError(Exception):
    def __init__(self, cls: Any, key: str, attributes: List[str]) -> None:
        super().__init__(
            f"{key} is not a valid key for {cls.__name__}! Valid attribs:\n{attributes}"
        )


def encode_path(path: Union[str, Path]) -> str:
    r"""Encodes a file path as URI string.

    Parameters
    ----------
    path : str or Path
        The file path to encode.

    Returns
    -------
    url : str
        The encoded file path as URI string.

    Examples
    --------
    >>> s = r"C:\Music\PioneerDJ\Demo Tracks\Demo Track 1.mp3"  # noqa: W605
    >>> encode_path(s)
    file://localhost/C:/Music/PioneerDJ/Demo%20Tracks/Demo%20Track%201.mp3

    """
    url_path = urllib.parse.quote(str(path), safe=":/\\")
    url = URL_PREFIX + url_path.replace("\\", "/")
    return url


def decode_path(url: str) -> str:
    r"""Decodes an as URI string encoded file path.

    Parameters
    ----------
    url : str
        The encoded file path to decode.

    Returns
    -------
    path : str
        The decoded file path.

    Examples
    --------
    >>> s = r"file://localhost/C:/Music/PioneerDJ/Demo%20Tracks/Demo%20Track%201.mp3"
    >>> decode_path(s)
    C:\Music\PioneerDJ\Demo Tracks\Demo Track 1.mp3  # noqa: W605

    """
    path = urllib.parse.unquote(url)
    path = path.replace(URL_PREFIX, "")
    return os.path.normpath(path)


class AbstractElement(abc.Mapping[str, Any]):
    """Abstract base class for Rekordbox XML elements.

    Implements attribute getters and setters for an XML element
    """

    TAG: str
    """str: Name of the XML element"""

    ATTRIBS: List[str]
    """list[str]: List of all attribute keys of the XML element"""

    GETTERS: Dict[str, Callable[[Any], Any]] = dict()
    """dict[str, Callable]: Dictionary of attribute getter conversion methods.

    See Also
    --------
    AbstractElement.get
    """
    SETTERS: Dict[str, Callable[[Any], Any]] = dict()
    """dict[str, Callable]: Dictionary of attribute setter conversion methods.

    See Also
    --------
    AbstractElement.set
    """

    def __init__(self, element: xml.Element = None, *args: Any, **kwargs: Any):
        self._element: Union[xml.Element, None] = element
        if element is None:
            self._init(*args, **kwargs)
        else:
            self._load_subelements()

    @abstractmethod
    def _init(self, *args: Any, **kwargs: Any) -> None:
        """Initializes a new XML element."""
        pass

    def _load_subelements(self) -> None:
        """Loads the sub-elements of an existing XML element."""
        pass

    def get(self, key: str, default: Any = None) -> Any:
        """Returns the value of an attribute of the XML element.

        The type of the attribute value is converted if a conversion method is specified
        in the ``GETTERS`` class attribute. If no conversion method is found the value
        is returned unconverted as the default type ``str``.

        Parameters
        ----------
        key : str
            The key of the attribute.
        default : Any, optional
            The default value returned if the attribute does not exist.

        Returns
        -------
        value : Any
            The value of the atttribute. The type of the attribute is converted
            acccording to the data of the field.

        Raises
        ------
        XmlAttributeKeyError:
            Raised if `key` is not a valid attribute key.
        """
        if key not in self.ATTRIBS:
            raise XmlAttributeKeyError(self.__class__, key, self.ATTRIBS)
        if self._element is None:
            raise XmlElementNotInitializedError("_element")

        value = self._element.attrib.get(key, default)
        if value == default:
            return default
        try:
            # Apply callback
            value = self.GETTERS[key](value)
        except KeyError:
            pass
        return value

    def set(self, key: str, value: Any) -> None:
        """Sets the value of an attribute of the XML element.

        The type of the given value is converted before updating the attribute if a
        conversion method is specified in the ``SETTERS`` class attribute.
        If no conversion method is found the value updated set as given.

        Parameters
        ----------
        key : str
            The key of the attribute.
        value : Any
            The value for updating the attribute. The type conversion is handled
            automatically.

        Raises
        ------
        XmlAttributeKeyError:
            Raised if `key` is not a valid attribute key.
        """
        if key not in self.ATTRIBS:
            raise XmlAttributeKeyError(self.__class__, key, self.ATTRIBS)
        if self._element is None:
            raise XmlElementNotInitializedError("_element")
        try:
            # Apply callback
            value = self.SETTERS[key](value)
        except KeyError:
            # Convert to str just in case
            value = str(value)
        self._element.attrib[key] = value

    def __len__(self) -> int:
        """int: The number of attributes of the XML element."""
        if self._element is None:
            raise XmlElementNotInitializedError("_element")
        return len(self._element.attrib)

    def __iter__(self) -> Iterator[str]:
        """Iterable: An iterator of the attribute keys of the XML element."""
        if self._element is None:
            raise XmlElementNotInitializedError("_element")
        return iter(self._element.attrib.keys())

    def __getitem__(self, key: str) -> Any:
        """Returns the raw value of an attribute of the XML element.

        Parameters
        ----------
        key : str
            The key of the attribute.

        Returns
        -------
        value : Any
            The raw value of the attribute.
        """
        return self.get(key)

    def __setitem__(self, key: str, value: Any) -> None:
        """Sets the raw value of an attribute of the XML element.

        Parameters
        ----------
        key : str
            The key of the attribute.
        value : Any
            The raw value for updating the attribute.
        """
        self.set(key, value)

    def __getattr__(self, key: str) -> Any:
        """Returns the raw value of an attribute of the XML element (same as `get`)."""
        return self.get(key)

    def __repr__(self) -> str:
        return f"<{self.__class__.__name__}()>"


# -- Collection elements ---------------------------------------------------------------


# noinspection PyPep8Naming,PyUnresolvedReferences
class Tempo(AbstractElement):
    """Tempo element representing the beat grid of a track.

    Attributes
    ----------
    Inizio : float
        The start position of the beat grid item.
    Bpm : float
        The BPM value of the beat grid item.
    Metro : str
        The kind of musical meter, for example '4/4'. The default is '4/4'.
    Battito : int
        The beat number in the bar. If `metro` is '4/4', the value can be 1, 2, 3 or 4.
    """

    TAG = "TEMPO"
    ATTRIBS = ["Inizio", "Bpm", "Metro", "Battito"]
    GETTERS = {"Inizio": float, "Bpm": float, "Battito": int}

    def __init__(
        self,
        parent: xml.Element = None,
        Inizio: float = 0.0,
        Bpm: float = 0.0,
        Metro: str = "4/4",
        Battito: int = 1,
        element: xml.Element = None,
    ):
        super().__init__(element, parent, Inizio, Bpm, Metro, Battito)

    def _init(
        self, parent: xml.Element, inizio: float, bpm: float, metro: str, battito: int
    ) -> None:
        attrib = {
            "Inizio": str(inizio),
            "Bpm": str(bpm),
            "Metro": str(metro),
            "Battito": str(battito),
        }
        self._element = xml.SubElement(parent, self.TAG, attrib=attrib)

    def __repr__(self) -> str:
        args = ", ".join(
            [
                f"Inizio={self.Inizio}",
                f"Bpm={self.Bpm}",
                f"Metro={self.Metro}",
                f"Battito={self.Battito}",
            ]
        )
        return f"<{self.__class__.__name__}({args})>"


# noinspection PyPep8Naming,PyUnresolvedReferences
class PositionMark(AbstractElement):
    """Position element for storing position markers like cue points of a track.

    Attributes
    ----------
    Name : str
        The name of the position mark.
    Type : str
        The type of position mark. Can be 'cue', 'fadein', 'fadeout', 'load' or 'loop'.
    Start : float
        Start position of the position mark in seconds.
    End : float, optionl
        End position of the position mark in seconds.
    Num : int, optional
        Charakter for identification of the position mark (for hot cues). For memory
        cues this is always -1.
    """

    TAG = "POSITION_MARK"
    ATTRIBS = ["Name", "Type", "Start", "End", "Num"]

    GETTERS = {
        "Type": POSMARK_TYPE_MAPPING.get,
        "Start": float,
        "End": float,
        "Num": int,
    }
    SETTERS = {"Type": POSMARK_TYPE_MAPPING.inv.get}  # noqa

    def __init__(
        self,
        parent: xml.Element = None,
        Name: str = "",
        Type: str = "cue",
        Start: float = 0.0,
        End: float = None,
        Num: int = -1,
        element: xml.Element = None,
    ):
        super().__init__(element, parent, Name, Type, Start, End, Num)

    def _init(
        self, parent: xml.Element, name: str, type_: str, start: float, end: float, num: int
    ) -> None:
        if type_ not in POSMARK_TYPE_MAPPING.inv:
            raise ValueError(f"Type '{type_}' is not supported!")
        attrib = {
            "Name": name,
            "Type": POSMARK_TYPE_MAPPING.inv.get(type_, "cue"),
            "Start": str(start),
            "Num": str(num),
        }
        if end is not None:
            attrib["End"] = str(end)
        self._element = xml.SubElement(parent, self.TAG, attrib=attrib)

    def __repr__(self) -> str:
        args = ", ".join(
            [
                f"Name={self.Name}",
                f"Type={self.Type}",
                f"Start={self.Start}",
                f"End={self.End}",
                f"Num={self.Num}",
            ]
        )
        return f"<{self.__class__.__name__}({args})>"


# noinspection PyPep8Naming,PyUnresolvedReferences
class Track(AbstractElement):
    """Track element for storing the metadata of a track.

    Attributes
    ----------
    TrackID : int
        Identification of the track.
    Name: str
        The name of the track.
    Artist : str
        The name of the artist.
    Composer : str
        The name of the composer (or producer).
    Album : str
        The name of the album.
    Grouping : str
        The name of the grouping.
    Genre : str
        The name of the genre.
    Kind : str
        The kind of the audio file, for example 'WAV File' or 'MP3 File'.
    Size : int
        The size of the audio file.
    TotalTime : int
        The duration of the track in seconds.
    DiscNumber : int
        The number of the disc of the album.
    TrackNumber : int
        The Number of the track of the album.
    Year : int
        The year of release.
    AverageBpm : float
        The average BPM of the track.
    DateModified : str
        The date of last modification in the format 'yyyy-mm-dd'.
    DateAdded : str
        The date of addition modification in the format 'yyyy-mm-dd'.
    BitRate : int
        The encoding bit rate.
    SampleRate : float
        The frequency of sampling.
    Comments : str
        The comments of the track.
    PlayCount : int
        The play count of the track.
    LastPlayed : str
        The date of last playing in the format 'yyyy-mm-dd'.
    Rating : int
        The rating of the track using the mapping 0=0, 1=51, 2=102, 3=153, 4=204, 5=255.
    Location : str
        The location of the file encoded as URI string. This value is essential for
        each track.
    Remixer : str
        The name of the remixer.
    Tonality : str
        The tonality or kind of musical key.
    Label : str
        The name of the record label.
    Mix : str
        The name of the mix.
    Colour : str
        The color for track grouping in RGB format.
    tempos : list
        The `Tempo` elements of the track.
    marks : list
        The `PositionMark` elements of the track.

    Raises
    ------
    XmlAttributeKeyError:
        Raised if initialized with invalid key in attributes.
    """

    TAG = "TRACK"
    ATTRIBS = [
        "TrackID",
        "Name",
        "Artist",
        "Composer",
        "Album",
        "Grouping",
        "Genre",
        "Kind",
        "Size",
        "TotalTime",
        "DiscNumber",
        "TrackNumber",
        "Year",
        "AverageBpm",
        "DateModified",
        "DateAdded",
        "BitRate",
        "SampleRate",
        "Comments",
        "PlayCount",
        "LastPlayed",
        "Rating",
        "Location",
        "Remixer",
        "Tonality",
        "Label",
        "Mix",
        "Colour",
    ]

    GETTERS = {
        "TrackID": int,
        "Size": int,
        "TotalTime": int,
        "DiscNumber": int,
        "TrackNumber": int,
        "Year": int,
        "AverageBpm": float,
        "BitRate": int,
        "SampleRate": float,
        "PlayCount": int,
        "Rating": RATING_MAPPING.get,
        "Location": decode_path,
    }

    SETTERS = {"Rating": RATING_MAPPING.inv.get, "Location": encode_path}  # noqa

    def __init__(
        self,
        parent: xml.Element = None,
        Location: Union[str, Path] = "",
        element: xml.Element = None,
        **kwargs: Any,
    ):
        self.tempos: List[Tempo] = list()
        self.marks: List[PositionMark] = list()
        super().__init__(element, parent, Location, **kwargs)

    def _init(self, parent: xml.Element, Location: Union[str, Path] = "", **kwargs: Any) -> None:
        attrib = {"Location": encode_path(Location)}
        for key, val in kwargs.items():
            if key not in self.ATTRIBS:
                raise XmlAttributeKeyError(self.__class__, key, self.ATTRIBS)
            attrib[key] = str(val)
        element = xml.SubElement(parent, self.TAG, attrib=attrib)
        if element is None:
            raise RuntimeError("XML element is not initialized!")
        self._element = element

    def _load_subelements(self) -> None:
        if self._element is None:
            raise XmlElementNotInitializedError("_element")
        tempo_elements = self._element.findall(f"{Tempo.TAG}")
        if tempo_elements is not None:
            self.tempos = [Tempo(element=el) for el in tempo_elements]
        mark_elements = self._element.findall(f".//{PositionMark.TAG}")
        if mark_elements is not None:
            self.marks = [PositionMark(element=el) for el in mark_elements]

    def add_tempo(self, Inizio: float, Bpm: float, Metro: str, Battito: int) -> Tempo:
        """Adds a new ``Tempo`` XML element to the track element.

        Parameters
        ----------
        Inizio : float
            The start position of the beat grid item.
        Bpm : float
            The BPM value of the beat grid item.
        Metro : str, optional
            The kind of musical meter, for example '4/4'. The default is '4/4'.
        Battito : int
            The beat number in the bar. If `metro` is '4/4', the value can be 1, 2, 3
            or 4.

        Returns
        -------
        tempo : Tempo
            The newly created tempo XML element.

        See Also
        --------
        Tempo: Beat grid XML element handler
        """
        tempo = Tempo(self._element, Inizio, Bpm, Metro, Battito)
        self.tempos.append(tempo)
        return tempo

    def add_mark(
        self,
        Name: str = "",
        Type: str = "cue",
        Start: float = 0.0,
        End: float = None,
        Num: int = -1,
    ) -> PositionMark:
        """Adds a new ``PositionMark`` XML element to the track element.

        Parameters
        ----------
        Name : str
            The name of the position mark.
        Type : str
            The type of position mark. Can be 'cue', 'fadein', 'fadeout', 'load' or
            'loop'.
        Start : float
            Start position of the position mark in seconds.
        End : float or None, optionl
            End position of the position mark in seconds.
        Num : int, optional
            Charakter for identification of the position mark (for hot cues). For memory
            cues this is always -1.

        Returns
        -------
        position_mark : PositionMark
            The newly created position mark XML element.

        See Also
        --------
        PositionMark: Position mark XML element handler
        """
        mark = PositionMark(self._element, Name, Type, Start, End, Num)
        self.marks.append(mark)
        return mark

    def __repr__(self) -> str:
        return f"<{self.__class__.__name__}(Location={self.Location})>"


# -- Playlist elements -----------------------------------------------------------------


class Node:
    """Node element used for representing playlist folders and playlists.

    A node configured as playlist folder can store other nodes as well as tracks, a node
    configured as playlist can only store tracks. The tracks in playlists are stored via
    a key depending on the key type of the playlist. The key type can either be the
    ID of the track in the XML database ('TrackID') or the file path of the track
    ('Location').
    """

    TAG = "NODE"
    """str: Name of the XML element"""

    FOLDER = 0
    PLAYLIST = 1

    def __init__(self, parent: xml.Element = None, element: xml.Element = None, **attribs: Any):
        if element is None:
            if parent is None:
                raise ValueError("Either parent or element must be given!")
            element = xml.SubElement(parent, self.TAG, attrib=attribs)
        self._parent = parent
        self._element = element

    @classmethod
    def folder(cls, parent: xml.Element, name: str) -> "Node":
        """Initializes a playlist folder node XML element.

        Parameters
        ----------
        parent : Node
            The parent node XML element of the new playlist folder node.
        name : str
            The name of the playlist folder node.
        """
        attrib = {"Name": name, "Type": str(cls.FOLDER), "Count": "0"}
        return cls(parent, None, **attrib)

    @classmethod
    def playlist(cls, parent: xml.Element, name: str, keytype: str = "TrackID") -> "Node":
        """Initializes a playlist node XML element.

        Parameters
        ----------
        parent : xml.Element
            The parent node XML element of the new playlist node.
        name : str
            The name of the playlist node.
        keytype : str, optional
            The key type used by the playlist node. Can be 'TrackID' or 'Location'
            (file path of the track).
        """
        if keytype not in NODE_KEYTYPE_MAPPING.inv:
            raise ValueError(f"Key type '{keytype}' is not supported!")
        attrib = {
            "Name": name,
            "Type": str(cls.PLAYLIST),
            "KeyType": NODE_KEYTYPE_MAPPING.inv.get(keytype, "TrackID"),
            "Entries": "0",
        }
        return cls(parent, None, **attrib)

    @property
    def parent(self) -> Union[xml.Element, None]:
        """xml.Element: The parent of the node."""
        return self._parent

    @property
    def name(self) -> str:
        """str: The name of the node."""
        value = self._element.attrib.get("Name")
        if value is None:
            raise ValueError("Name element has no value")
        return value

    @property
    def type(self) -> int:
        """int: The type of the node (0=folder or 1=playlist)."""
        type_ = self._element.attrib.get("Type")
        if type_ is None:
            raise ValueError("Type element has no value")
        return int(type_)

    @property
    def count(self) -> int:
        """int: The number of attributes of the XML element."""
        return int(self._element.attrib.get("Count", 0))

    @property
    def entries(self) -> int:
        """int: The number of entries of the node."""
        return int(self._element.attrib.get("Entries", 0))

    @property
    def key_type(self) -> str:
        """str: The type of key used by the playlist node."""
        keytype: str = NODE_KEYTYPE_MAPPING[self._element.attrib.get("KeyType", "0")]
        return keytype

    @property
    def is_folder(self) -> bool:
        """bool: True if the node is a playlist folder, false if otherwise."""
        return self.type == self.FOLDER

    @property
    def is_playlist(self) -> bool:
        """bool: True if the node is a playlist, false if otherwise."""
        return self.type == self.PLAYLIST

    def _update_count(self) -> None:
        self._element.attrib["Count"] = str(len(self._element))

    def _update_entries(self) -> None:
        self._element.attrib["Entries"] = str(len(self._element))

    def get_node(self, i: int) -> "Node":
        """Returns the i-th sub-Node of the current node.

        Parameters
        ----------
        i : int
            Index of sub-Node

        Returns
        -------
        subnode : Node
        """
        return Node(self._element, element=self._element.find(f"{self.TAG}[{i + 1}]"))

    def get_playlist(self, name: str) -> "Node":
        """Returns the sub-Node with the given name.

        Parameters
        ----------
        name : str
            Name of the sub-Node

        Returns
        -------
        subnode : Node
        """
        return Node(self._element, element=self._element.find(f'.//{self.TAG}[@Name="{name}"]'))

    def get_playlists(self) -> List["Node"]:
        """Returns all sub-nodes that are playlists.

        Returns
        -------
        playlists : list[Node]
            The playlist nodes in the current node.
        """
        return [Node(self._element, element=el) for el in self._element]

    def add_playlist_folder(self, name: str) -> "Node":
        """Add a new playlist folder as child to this node.

        Parameters
        ----------
        name : str
            The name of the new playlist folder.

        Returns
        -------
        folder_node : Node
            The newly created playlist folder node.

        Raises
        ------
        ValueError:
            Raised if called on a playlist node.
        """
        if self.is_playlist:
            raise ValueError("Sub-elements can only be added to a folder node!")

        node = Node.folder(self._element, name)
        self._update_count()
        return node

    def add_playlist(self, name: str, keytype: str = "TrackID") -> "Node":
        """Add a new playlist as child to this node.

        Parameters
        ----------
        name : str
            The name of the new playlist.
        keytype : {'TrackID', 'Location'} str
            The type of key the playlist uses to store the tracks. Can either be
            'TrackID' or 'Location'.

        Returns
        -------
        playlist_node : Node
            The newly created playlist node.

        Raises
        ------
        ValueError:
            Raised if called on a playlist node.
        """
        if self.is_playlist:
            raise ValueError("Sub-elements can only be added to a folder node!")

        node = Node.playlist(self._element, name, keytype)
        self._update_count()
        return node

    def remove_playlist(self, name: str) -> None:
        """Removes a playlist from the playlist folder node.

        Parameters
        ----------
        name : str
            The name of the playlist to remove.
        """
        item = self.get_playlist(name)
        self._element.remove(item._element)  # noqa
        self._update_count()
        self._update_entries()

    def add_track(self, key: Union[int, str]) -> xml.Element:
        """Adds a new track to the playlist node.

        Parameters
        ----------
        key : int or str
            The key of the track to add, depending on the `type` of the playlist node.

        Returns
        -------
        el : xml.SubElement
            The newly created playlist track element.
        """
        el = xml.SubElement(self._element, Track.TAG, attrib={"Key": str(key)})
        if el is None:
            raise RuntimeError("XML element is not initialized!")
        self._update_entries()
        return el

    def remove_track(self, key: Union[int, str]) -> xml.Element:
        """Removes a track from the playlist node.

        Parameters
        ----------
        key : int or str
            The key of the track to remove, depending on the `type` attribute of the
            playlist node.
        """
        el = self._element.find(f'{Track.TAG}[@Key="{key}"]')
        if el is None:
            raise ValueError(f"Track key {key} not found.")
        self._element.remove(el)
        self._update_entries()
        return el

    def get_tracks(self) -> List[Union[int, str]]:
        """Returns the keys of all tracks contained in the playlist node.

        Returns
        -------
        keys : list
            The keys of the tracks in the playlist. The format depends on the `type`
            attribute of the playlist node.
        """
        if self.type == self.FOLDER:
            return list()
        elements = self._element.findall(f".//{Track.TAG}")
        items = list()
        for el in elements:
            val: Union[int, str] = el.attrib["Key"]
            if self.key_type == "TrackID":
                val = int(val)
            items.append(val)
        return items

    def get_track(self, key: str) -> Union[int, str]:
        """Returns the formatted key of the track."""
        el = self._element.find(f'{Track.TAG}[@Key="{key}"]')
        if el is None:
            raise ValueError(f"Track key {key} not found.")
        val: Union[int, str] = el.attrib["Key"]
        if self.key_type == "TrackID":
            val = int(val)
        return val

    def treestr(self, indent: int = 4, lvl: int = 0) -> str:
        """returns a formatted string of the node tree strucutre.

        Parameters
        ----------
        indent : int, optional
            Number of spaces used for indenting.
        lvl : int, optional
            Internal parameter for recursion, don't use!

        Returns
        -------
        s : str
            The formatted tree string.
        """
        space = indent * lvl * " "
        string = ""
        if self.type == self.PLAYLIST:
            string += space + f"Playlist: {self.name} ({self.entries} Tracks)\n"
        elif self.type == self.FOLDER:
            string += space + f"Folder: {self.name}\n"
            for node in self.get_playlists():
                string += node.treestr(indent, lvl + 1)
        return string

    def __eq__(self, other: Any) -> bool:
        if not isinstance(other, Node):
            raise NotImplementedError()
        return self.parent == other.parent and self.name == other.name

    def __repr__(self) -> str:
        return f"<{self.__class__.__name__}({self.name})>"


# -- Main XML object -------------------------------------------------------------------


# noinspection PyPep8Naming,PyUnresolvedReferences
class RekordboxXml:
    """Rekordbox XML database object.

    The XML database contains the tracks and playlists in the Rekordbox collection. By
    importing the database, new tracks and items can be added to the Rekordbox
    collection.

    If a file path is passed to the constructor of the ``RekordboxXml`` object, the file
    is opened and parsed. Otherwise, an empty file is created with the given arguments.
    Creating an importable XML file requires a product name, xml database version and
    company name.

    Attributes
    ----------
    path : str, optional
        The file path to

    Examples
    --------
    Open Rekordbox XML file

    >>> file = RekordboxXml(Path(".testdata", "rekordbox 6", "database.xml"))

    Create new XML file

    >>> file = RekordboxXml()

    """

    ROOT_TAG = "DJ_PLAYLISTS"
    PRDT_TAG = "PRODUCT"
    PLST_TAG = "PLAYLISTS"
    COLL_TAG = "COLLECTION"

    def __init__(
        self,
        path: Union[str | Path] = None,
        name: str = None,
        version: str = None,
        company: str = None,
    ):
        self._root: Union[xml.Element, None] = None
        self._product: Union[xml.Element, None] = None
        self._collection: Union[xml.Element, None] = None
        self._playlists: Union[xml.Element, None] = None
        self._root_node: Union[Node, None] = None

        self._last_id = 0
        # Used for fast duplicate check
        self._locations: Set[str] = set()
        self._ids: Set[int] = set()

        if path is not None:
            self._parse(path)
        else:
            self._init(name, version, company)

    @property
    def frmt_version(self) -> str:
        """str : The version of the Rekordbox XML format."""
        if self._root is None:
            raise XmlElementNotInitializedError("_root")
        return self._root.attrib.get("Version", "")

    @property
    def product_name(self) -> str:
        """str : The product name that will be displayed in the software."""
        if self._product is None:
            raise XmlElementNotInitializedError("_product")
        return self._product.attrib.get("Name", "")

    @property
    def product_version(self) -> str:
        """str : The product version."""
        if self._product is None:
            raise XmlElementNotInitializedError("_product")
        return self._product.attrib.get("Version", "")

    @property
    def product_company(self) -> str:
        """str : The company name."""
        if self._product is None:
            raise XmlElementNotInitializedError("_product")
        return self._product.attrib.get("Company", "")

    @property
    def num_tracks(self) -> int:
        """int : The number of tracks in the collection."""
        if self._collection is None:
            raise XmlElementNotInitializedError("_collection")
        return int(self._collection.attrib.get("Entries", "0"))

    @property
    def root_playlist_folder(self) -> Node:
        """Node: The node of the root playlist folder containing all other nodes."""
        if self._root_node is None:
            raise RootNodeNotInitializedError()
        return self._root_node

    def _parse(self, path: Union[str, Path]) -> None:
        """Parse an existing XML file.

        Parameters
        ----------
        path : str or Path
            The path to the XML file to parse.
        """
        tree = xml.parse(str(path))
        self._root = tree.getroot()

        product = self._root.find(self.PRDT_TAG)
        collection = self._root.find(self.COLL_TAG)
        playlists = self._root.find(self.PLST_TAG)
        if product is None:
            raise RuntimeError(f"No product found in {path}")
        if collection is None:
            raise RuntimeError(f"No collection found in {path}")
        if playlists is None:
            raise RuntimeError(f"No playlists found in {path}")

        self._product = product
        self._collection = collection
        self._playlists = playlists
        self._root_node = Node(element=self._playlists.find(Node.TAG))
        self._update_cache()

    def _init(
        self, name: str = None, version: str = None, company: str = None, frmt_version: str = None
    ) -> None:
        """Initialize a new XML file."""
        frmt_version = frmt_version or "1.0.0"
        name = name or "pyrekordbox"
        version = version or "0.0.1"
        company = company or ""

        # Initialize root element
        self._root = xml.Element(self.ROOT_TAG, attrib={"Version": frmt_version})
        # Initialize product element
        attrib = {"Name": name, "Version": version, "Company": company}
        self._product = xml.SubElement(self._root, self.PRDT_TAG, attrib=attrib)
        # Initialize collection element
        attrib = {"Entries": "0"}
        self._collection = xml.SubElement(self._root, self.COLL_TAG, attrib=attrib)
        # Initialize playlist element
        self._playlists = xml.SubElement(self._root, self.PLST_TAG)
        self._root_node = Node.folder(self._playlists, "ROOT")

        track_ids = self.get_track_ids()
        if track_ids:
            self._last_id = max(track_ids)

    def get_tracks(self) -> List[Track]:
        """Returns the tracks in the collection of the XML file.

        Returns
        -------
        tracks : list of Track
            A list of the track objects in the collection.
        """
        if self._collection is None:
            raise XmlElementNotInitializedError("_collection")
        elements = self._collection.findall(f".//{Track.TAG}")
        return [Track(element=el) for el in elements]

    def get_track(
        self, index: int = None, TrackID: Union[int, str] = None, Location: str = None
    ) -> Track:
        """Get a track in the collection of the XML file.

        Parameters
        ----------
        index : int, optional
            If `index` is given, the track with this index in the collection is
            returned.
        TrackID : int or str, optional
            If `TrackID` is given, the track with this ID in the collection is
            returned.
        Location : str, optional
            If `Location` is given, the track with this file path in the collection is
            returned.

        Returns
        -------
        track : Track
            The XML track element.

        Raises
        ------
        ValueError:
            Raised if neither the index of the track id is specified.

        Examples
        --------
        Get track by index

        >>> file = RekordboxXml("database.xml")
        >>> track = file.get_track(0)

        or by ``TrackID``

        >>> track = file.get_track(TrackID=1)

        """
        if self._collection is None:
            raise XmlElementNotInitializedError("_collection")
        if TrackID is not None:
            el = self._collection.find(f'.//{Track.TAG}[@TrackID="{TrackID}"]')
        elif Location is not None:
            encoded = encode_path(Location)
            el = self._collection.find(f'.//{Track.TAG}[@Location="{encoded}"]')
        elif index is not None:
            el = self._collection.find(f".//{Track.TAG}[{index + 1}]")
        else:
            raise ValueError("Either index, TrackID or Location has to be specified!")
        return Track(element=el)

    def get_track_ids(self) -> List[int]:
        """Returns the `TrackID` of all tracks in the collection of the XML file.

        Returns
        -------
        ids : list of int
            The ID's of all tracks.
        """
        if self._collection is None:
            raise XmlElementNotInitializedError("_collection")
        elements = self._collection.findall(f".//{Track.TAG}")
        return [int(el.attrib["TrackID"]) for el in elements]

    def get_playlist(self, *names: str) -> Node:
        """Returns a playlist or playlist folder with the given path.

        Parameters
        ----------
        *names : str
            Names in the path. If no names are given the root playlist folder is
            returned.

        Returns
        -------
        node : Node
            The playlist or playlist folder node.

        Examples
        --------
        >>> file = RekordboxXml("database.xml")
        >>> playlist = file.get_playlist("Folder", "Sub Playlist")

        """
        if self._root_node is None:
            raise RootNodeNotInitializedError()
        node = self._root_node
        if not names:
            return node
        for name in names:
            node = node.get_playlist(name)
        return node

    # def _update_track_count(self):
    #     """Updates the track count element."""
    #     num_tracks = len(self._collection.findall(f".//{Track.TAG}"))
    #     self._collection.attrib["Entries"] = str(num_tracks)

    def _increment_track_count(self) -> None:
        """Increment the track count element."""
        if self._collection is None:
            raise XmlElementNotInitializedError("_collection")
        old = int(self._collection.attrib["Entries"])
        self._collection.attrib["Entries"] = str(old + 1)

    def _decrement_track_count(self) -> None:
        """Decrement the track count element."""
        if self._collection is None:
            raise XmlElementNotInitializedError("_collection")
        old = int(self._collection.attrib["Entries"])
        self._collection.attrib["Entries"] = str(old - 1)

    def _add_cache(self, track: Track) -> None:
        """Add the TrackID and Location to the cache."""
        self._locations.add(track.Location)
        self._ids.add(track.TrackID)

    def _remove_cache(self, track: Track) -> None:
        """Remove the TrackID and Location from the cache."""
        self._locations.remove(track.Location)
        self._ids.remove(track.TrackID)

    def _update_cache(self) -> None:
        """Update the cache with the current tracks in the collection."""
        self._locations.clear()
        self._ids.clear()
        for track in self.get_tracks():
            self._add_cache(track)

    def add_track(self, location: Union[str, Path], **kwargs: Any) -> Track:
        """Add a new track element to the Rekordbox XML collection.

        Parameters
        ----------
        location : str or Path
            The file path of the track.
        kwargs :
            Keyword arguments which are used to fill the track attributes. If no
            argument for ``TrackID`` is given the ID is auto-incremented.

        Returns
        -------
        track : Track
            The newly created XML track element.

        Raises
        ------
        ValueError:
            Raised if the database already contains a track with the track-id
            or file path.

        Examples
        --------
        >>> file = RekordboxXml("database.xml")
        >>> _ = file.add_track("path/to/track.wav")
        """
        if "TrackID" not in kwargs:
            kwargs["TrackID"] = self._last_id + 1

        # Check that Location and TrackID are unique
        track_id = kwargs["TrackID"]
        if os.path.normpath(location) in self._locations:
            raise XmlDuplicateError("Location", str(location))
        if track_id in self._ids:
            raise XmlDuplicateError("TrackID", track_id)

        # Create track and add it to the collection
        track = Track(self._collection, location, **kwargs)
        self._last_id = int(track["TrackID"])
        self._increment_track_count()
        self._add_cache(track)
        return track

    def remove_track(self, track: Track) -> None:
        """Remove a track element from the Rekordbox XML collection.

        Parameters
        ----------
        track : Track
            The XML track element to remove.

        Examples
        --------
        >>> file = RekordboxXml("database.xml")
        >>> t = file.get_track(0)
        >>> file.remove_track(t)

        """
        if self._collection is None:
            raise XmlElementNotInitializedError("_collection")
        if track._element is None:  # noqa
            raise XmlElementNotInitializedError("track._element")
        self._collection.remove(track._element)  # noqa
        self._decrement_track_count()
        self._remove_cache(track)

    def add_playlist_folder(self, name: str) -> Node:
        """Add a new top-level playlist folder to the XML collection.

        Parameters
        ----------
        name : str
            The name of the new playlist folder.

        Returns
        -------
        folder_node : Node
            The newly created playlist folder node.

        See Also
        --------
        Node.add_playlist_folder

        Examples
        --------
        >>> file = RekordboxXml("database.xml")
        >>> file.add_playlist_folder("New Folder")
        """
        if self._root_node is None:
            raise RootNodeNotInitializedError()
        return self._root_node.add_playlist_folder(name)

    def add_playlist(self, name: str, keytype: str = "TrackID") -> Node:
        """Adds a new top-level playlist to the XML collection.

        Parameters
        ----------
        name : str
            The name of the new playlist.
        keytype : {'TrackID', 'Location'} str
            The type of key the playlist uses to store the tracks. Can either be
            'TrackID' or 'Location'.

        Returns
        -------
        playlist_node : Node
            The newly created playlist node.

        See Also
        --------
        Node.add_playlist

        Examples
        --------
        Create playlist using the track ID as keys

        >>> file = RekordboxXml("database.xml")
        >>> file.add_playlist("New Playlist", keytype="TrackID")

        Create playlist using the file paths as keys

        >>> file.add_playlist("New Playlist 2", keytype="Location")
        """
        if self._root_node is None:
            raise RootNodeNotInitializedError()
        return self._root_node.add_playlist(name, keytype)

<<<<<<< HEAD
    def tostring(self, indent: str = None) -> str:
        """Returns the contents of the XML file as a string.
=======
    def tostring(self, indent: str = None, encoding: str = "utf-8") -> str:
        r"""Returns the contents of the XML file as a string.
>>>>>>> 81b1f08c

        Parameters
        ----------
        indent : str, optional
            The indentation used for formatting the XML file. The default is '\t'.
        encoding : str, optional
            The encoding used for the XML file. The default is 'utf-8'.

        Returns
        -------
        s : str
            The contents of the XML file
        """
        if self._collection is None:
            raise XmlElementNotInitializedError("_collection")
        # Check track count is valid
        num_tracks = len(self._collection.findall(f".//{Track.TAG}"))
        n = int(self._collection.attrib["Entries"])
        if n != num_tracks:
            raise ValueError(f"Track count {num_tracks} does not match number of elements {n}")
<<<<<<< HEAD
        # Generate XML string
        if self._root is None:
            raise XmlElementNotInitializedError("root")
        text: str = pretty_xml(self._root, indent, encoding="utf-8")
        return text

    def save(self, path: Union[str, Path] = "", indent: str = None) -> None:
        """Saves the contents to an XML file.
=======

        space = "\t" if indent is None else indent
        try:
            tree = xml.ElementTree(self._root)
            xml.indent(tree, space=space, level=0)
            data: bytes = xml.tostring(self._root, encoding=encoding, xml_declaration=True)
            text: str = data.decode(encoding)
        except AttributeError:
            # For Python < 3.9
            try:
                text: str = pretty_xml(self._root, space, encoding=encoding)
            except Exception:  # noqa
                # If the pretty_xml function fails, use unformatted XML
                data: bytes = xml.tostring(self._root, encoding=encoding, xml_declaration=True)
                text: str = data.decode(encoding)
        return text

    def save(
        self, path: Union[str, Path] = "", indent: str = None, encoding: str = "utf-8"
    ) -> None:
        r"""Saves the contents to an XML file.
>>>>>>> 81b1f08c

        Parameters
        ----------
        path : str or Path, optional
            The path for saving the XML file. The default is the original file.
        indent : str, optional
            The indentation used for formatting the XML file. The default is '\t'.
        encoding : str, optional
            The encoding used for the XML file. The default is 'utf-8'.
        """
        # Check track count is valid
        num_tracks = len(self._collection.findall(f".//{Track.TAG}"))
        n = int(self._collection.attrib["Entries"])
        if n != num_tracks:
            raise ValueError(f"Track count {num_tracks} does not match number of elements {n}")

        space = "\t" if indent is None else indent
        try:
            tree = xml.ElementTree(self._root)
            xml.indent(tree, space=space, level=0)
            tree.write(path, encoding=encoding, xml_declaration=True)
        except AttributeError:
            # For Python < 3.9
            try:
                data: str = pretty_xml(self._root, space, encoding=encoding)
                with open(path, "w", encoding=encoding) as fh:
                    fh.write(data)
            except Exception:  # noqa
                # If the pretty_xml function fails, write the XML unformatted
                text: bytes = xml.tostring(self._root, encoding=encoding, xml_declaration=True)
                with open(path, "wb") as fh:
                    fh.write(text)

    def __repr__(self) -> str:
        name = self.product_name
        v = self.product_version
        company = self.product_company
        tracks = self.num_tracks

        cls = self.__class__.__name__
        s = f"{cls}(tracks={tracks}, info={name}, {company}, v{v})"
        return s<|MERGE_RESOLUTION|>--- conflicted
+++ resolved
@@ -11,11 +11,7 @@
 from abc import abstractmethod
 from collections import abc
 from pathlib import Path
-<<<<<<< HEAD
 from typing import Any, Callable, Dict, Iterator, List, Set, Union
-=======
-from typing import Union
->>>>>>> 81b1f08c
 
 import bidict
 
@@ -1377,13 +1373,8 @@
             raise RootNodeNotInitializedError()
         return self._root_node.add_playlist(name, keytype)
 
-<<<<<<< HEAD
-    def tostring(self, indent: str = None) -> str:
-        """Returns the contents of the XML file as a string.
-=======
     def tostring(self, indent: str = None, encoding: str = "utf-8") -> str:
         r"""Returns the contents of the XML file as a string.
->>>>>>> 81b1f08c
 
         Parameters
         ----------
@@ -1404,16 +1395,6 @@
         n = int(self._collection.attrib["Entries"])
         if n != num_tracks:
             raise ValueError(f"Track count {num_tracks} does not match number of elements {n}")
-<<<<<<< HEAD
-        # Generate XML string
-        if self._root is None:
-            raise XmlElementNotInitializedError("root")
-        text: str = pretty_xml(self._root, indent, encoding="utf-8")
-        return text
-
-    def save(self, path: Union[str, Path] = "", indent: str = None) -> None:
-        """Saves the contents to an XML file.
-=======
 
         space = "\t" if indent is None else indent
         try:
@@ -1435,7 +1416,6 @@
         self, path: Union[str, Path] = "", indent: str = None, encoding: str = "utf-8"
     ) -> None:
         r"""Saves the contents to an XML file.
->>>>>>> 81b1f08c
 
         Parameters
         ----------
